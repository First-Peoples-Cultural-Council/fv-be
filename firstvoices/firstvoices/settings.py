"""
Django settings for firstvoices project.

For more information on this file, see
https://docs.djangoproject.com/en/4.1/topics/settings/

For the full list of settings and their values, see
https://docs.djangoproject.com/en/4.1/ref/settings/
"""
import logging
import os
from pathlib import Path

import sentry_sdk
from dotenv import load_dotenv
from elasticsearch_dsl import connections
from sentry_sdk.integrations.django import DjangoIntegration
from sentry_sdk.integrations.logging import LoggingIntegration

from . import database, jwt

# .env file support
load_dotenv()

# Build paths inside the project like this: BASE_DIR / 'subdir'.
BASE_DIR = Path(__file__).resolve().parent.parent

# SECURITY WARNING: keep the secret key used in production secret!
SECRET_KEY = "django-insecure-5^%n@uxu*tev&gyzsf-2_s8bdr#thg%qbtor3&k0zodl12j-1s"

# SECURITY WARNING: don't run with debug turned on in production!
DEBUG: bool = os.environ.get("DEBUG_DISABLE") is None

ALLOWED_HOSTS = [
    os.environ.get("HOST_HEADER"),
    "*.firstvoices.io",
    ".localhost",
    "127.0.0.1",
    "[::1]",
]

INSTALLED_APPS = [
    "corsheaders",
    "django.contrib.admin",
    "django.contrib.auth",
    "django.contrib.contenttypes",
    "django.contrib.sessions",
    "django.contrib.messages",
    "django.contrib.staticfiles",
    "django_celery_beat",
    "rest_framework",
    "drf_spectacular",
    "rules.apps.AutodiscoverRulesConfig",
    "backend",
    "healthcheck",
]

MIDDLEWARE = [
    "django.contrib.sessions.middleware.SessionMiddleware",  # ugh. sessions. required by admin.
    "corsheaders.middleware.CorsMiddleware",
    "django.middleware.security.SecurityMiddleware",
    "django.middleware.common.CommonMiddleware",
    "django.middleware.csrf.CsrfViewMiddleware",
    "django.contrib.auth.middleware.AuthenticationMiddleware",
    "django.contrib.messages.middleware.MessageMiddleware",
    "django.middleware.clickjacking.XFrameOptionsMiddleware",
]

CSRF_TRUSTED_ORIGINS = ["https://*.eks.firstvoices.io"]

ROOT_URLCONF = "firstvoices.urls"

REST_FRAMEWORK = {
    "DEFAULT_PARSER_CLASSES": (
        "djangorestframework_camel_case.parser.CamelCaseJSONParser",
    ),
    "DEFAULT_RENDERER_CLASSES": (
        "djangorestframework_camel_case.render.CamelCaseJSONRenderer",
    ),
    "DEFAULT_AUTHENTICATION_CLASSES": [
        # the first 2 are for admin app compatibility
        "rest_framework.authentication.SessionAuthentication",
        "rest_framework.authentication.BasicAuthentication",
        "backend.jwt_auth.UserAuthentication",
    ],
    "DEFAULT_SCHEMA_CLASS": "drf_spectacular.openapi.AutoSchema",
    "DEFAULT_PERMISSION_CLASSES": ("rest_framework.permissions.AllowAny",),
    "UNAUTHENTICATED_USER": "django.contrib.auth.models.AnonymousUser",
    "DEFAULT_PAGINATION_CLASS": "backend.pagination.PageNumberPagination",
    "PAGE_SIZE": 100,
    "JSON_UNDERSCOREIZE": {
        "ignore_fields": ("site_data_export",),
    },
}

# LOGGERS
ELASTICSEARCH_LOGGER = "elasticsearch"

# local only
if DEBUG:
    REST_FRAMEWORK.update(
        {
            "DEFAULT_RENDERER_CLASSES": (
                "djangorestframework_camel_case.render.CamelCaseJSONRenderer",
                "rest_framework.renderers.BrowsableAPIRenderer",
            )
        }
    )

    # https://django-debug-toolbar.readthedocs.io/en/latest/installation.html#prerequisites
    INSTALLED_APPS += ["debug_toolbar"]
    INSTALLED_APPS += ["django_extensions"]
    # https://django-debug-toolbar.readthedocs.io/en/latest/installation.html#middleware
    MIDDLEWARE += ["debug_toolbar.middleware.DebugToolbarMiddleware"]
    # https://django-debug-toolbar.readthedocs.io/en/latest/configuration.html#debug-toolbar-config
    DEBUG_TOOLBAR_CONFIG = {
        "DISABLE_PANELS": ["debug_toolbar.panels.redirects.RedirectsPanel"],
        "SHOW_TEMPLATE_CONTEXT": True,
    }
    # https://django-debug-toolbar.readthedocs.io/en/latest/installation.html#internal-ips
    INTERNAL_IPS = ["127.0.0.1", "10.0.2.2"]
    LOGGING = {
        "version": 1,
        "disable_existing_loggers": False,
        "handlers": {"console": {"class": "logging.StreamHandler"}},
        "root": {"handlers": ["console"], "level": "WARNING"},
        "loggers": {
            ELASTICSEARCH_LOGGER: {
                "handlers": ["console"],
                "level": "INFO",  # Change level to INFO to view connection requests
            }
        },
    }

AUTHENTICATION_BACKENDS = [
    "rules.permissions.ObjectPermissionBackend",
    "django.contrib.auth.backends.ModelBackend",
]

TEMPLATES = [
    {
        "BACKEND": "django.template.backends.django.DjangoTemplates",
        "APP_DIRS": True,
        "OPTIONS": {
            "context_processors": [
                "django.template.context_processors.debug",
                "django.template.context_processors.request",
                "django.contrib.auth.context_processors.auth",
                "django.contrib.messages.context_processors.messages",
            ],
        },
    },
]

STATIC_URL = os.getenv("DJANGO_STATIC_URL", "static/")
STATIC_ROOT = "static"

WSGI_APPLICATION = "firstvoices.wsgi.application"

CACHES = {
    "default": {
        "BACKEND": "django.core.cache.backends.dummy.DummyCache",
    },
    "auth": {
        "BACKEND": "django.core.cache.backends.locmem.LocMemCache",
        "LOCATION": "auth",
    },
}

DATABASES = {"default": database.config()}

AUTH_USER_MODEL = "backend.User"

JWT = jwt.config()

CORS_ALLOWED_ORIGINS = [
    "http://localhost:3000",
    "https://localhost:3000",
    os.getenv("ALLOWED_ORIGIN"),
]

LANGUAGE_CODE = "en-ca"

TIME_ZONE = "America/Vancouver"

USE_I18N = True

USE_TZ = True

DEFAULT_AUTO_FIELD = "django.db.models.BigAutoField"

ADMIN_URL = os.getenv("DJANGO_ADMIN_URL", "admin/")

with open(str(BASE_DIR / "firstvoices" / "templates" / "api-description.md")) as f:
    description = f.read()

# By Default swagger ui is available only to admin user(s). You can change permission classes to change that
# See more configuration options at https://drf-spectacular.readthedocs.io/en/latest/settings.html#settings
SPECTACULAR_SETTINGS = {
    "TITLE": "FirstVoices Backend API",
    "DESCRIPTION": description,
    "VERSION": "2.0.0",
    "SERVE_PERMISSIONS": ["rest_framework.permissions.AllowAny"],
}

# Fixtures directory for initial data
FIXTURES_DIR = BASE_DIR / "backend" / "fixtures"

CELERY_TASK_SERIALIZER = "json"
CELERY_TIMEZONE = "America/Vancouver"
CELERY_BROKER_URL = os.getenv(
    "CELERY_BROKER_URL", "amqp://rabbitmq:rabbitmq@localhost:5672//fv"
)
CELERY_RESULT_BACKEND = os.getenv("CELERY_RESULT_BACKEND", "redis://localhost/0")
CELERY_BEAT_SCHEDULER = "django_celery_beat.schedulers:DatabaseScheduler"

ELASTICSEARCH_HOST = os.getenv("ELASTICSEARCH_HOST", "localhost")
ELASTICSEARCH_PRIMARY_INDEX = os.getenv("ELASTICSEARCH_PRIMARY_INDEX", "fv")
<<<<<<< HEAD

# Disallow exports unless you have write permission
IMPORT_EXPORT_EXPORT_PERMISSION_CODE = "change"
=======
ELASTICSEARCH_DEFAULT_CONFIG = {"shards": 1, "replicas": 0}
connections.configure(default={"hosts": ELASTICSEARCH_HOST})


# Sentry monitoring configuration settings.
# See docs at https://docs.sentry.io/platforms/python/guides/django/
sentry_logging = LoggingIntegration(
    level=logging.INFO,  # The minimum logging level to capture as breadcrumbs
    event_level=logging.ERROR,  # The minimum logging level to send as events
)
sentry_sdk.init(
    dsn=os.getenv("SENTRY_DSN"),
    environment=os.getenv(
        "SENTRY_ENVIRONMENT"
    ),  # Sends information to this environment on the dashboard
    release=os.getenv("SENTRY_RELEASE"),  # Tags information with this release version
    traces_sample_rate=os.getenv(
        "SENTRY_TRACES_SAMPLE_RATE", 1.0
    ),  # The percentage of traces to send to sentry (min 0.0, max 1.0)
    send_default_pii=False,  # Disables the sending of personally identifiable information (see
    # https://docs.sentry.io/platforms/python/guides/django/data-collected/)
    request_bodies="never",  # Disables the sending of request bodies
    include_local_variables=False,  # Disables the sending of local variables in the stack trace
    integrations=[
        sentry_logging,
        DjangoIntegration(
            transaction_style="url",
            middleware_spans=True,
            signals_spans=True,
            cache_spans=True,
        ),
    ],
)


# File hosting on AWS S3
# See: https://django-storages.readthedocs.io/en/latest/backends/amazon-S3.html
DEFAULT_FILE_STORAGE = "storages.backends.s3boto3.S3Boto3Storage"
AWS_ACCESS_KEY_ID = os.getenv("AWS_ACCESS_KEY_ID")
AWS_SECRET_ACCESS_KEY = os.getenv("AWS_SECRET_ACCESS_KEY")
AWS_STORAGE_BUCKET_NAME = os.getenv("MEDIA_UPLOAD_S3_BUCKET")
AWS_S3_REGION_NAME = os.getenv("MEDIA_UPLOAD_S3_REGION")
AWS_S3_FILE_OVERWRITE = False
AWS_QUERYSTRING_AUTH = True  # this is the default setting, just being explicit
AWS_QUERYSTRING_EXPIRE = (
    60 * 60
)  # seconds until a query string expires; this is the default setting
>>>>>>> f282883f
<|MERGE_RESOLUTION|>--- conflicted
+++ resolved
@@ -216,11 +216,6 @@
 
 ELASTICSEARCH_HOST = os.getenv("ELASTICSEARCH_HOST", "localhost")
 ELASTICSEARCH_PRIMARY_INDEX = os.getenv("ELASTICSEARCH_PRIMARY_INDEX", "fv")
-<<<<<<< HEAD
-
-# Disallow exports unless you have write permission
-IMPORT_EXPORT_EXPORT_PERMISSION_CODE = "change"
-=======
 ELASTICSEARCH_DEFAULT_CONFIG = {"shards": 1, "replicas": 0}
 connections.configure(default={"hosts": ELASTICSEARCH_HOST})
 
@@ -268,4 +263,7 @@
 AWS_QUERYSTRING_EXPIRE = (
     60 * 60
 )  # seconds until a query string expires; this is the default setting
->>>>>>> f282883f
+
+
+# Disallow exports unless you have write permission
+IMPORT_EXPORT_EXPORT_PERMISSION_CODE = "change"