--- conflicted
+++ resolved
@@ -219,11 +219,7 @@
 JWT = jwt.config()
 
 CORS_ALLOWED_ORIGIN_REGEXES = [
-<<<<<<< HEAD
-    r"http(s)?:\/\/[a-zA-Z0-9-]+.localhost:3000",
-=======
     r"http(s)?:\/\/([a-zA-Z0-9-]+\.)?localhost:3000",
->>>>>>> 9c06bbc7
 ] + os.getenv("ALLOWED_ORIGIN_REGEXES", "").split(",")
 
 LANGUAGE_CODE = "en-ca"
