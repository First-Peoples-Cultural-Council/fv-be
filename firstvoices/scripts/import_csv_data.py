--- conflicted
+++ resolved
@@ -8,15 +8,12 @@
 )
 
 from backend.models.app import AppImportStatus
-<<<<<<< HEAD
+from backend.resources.categories import CategoryMigrationResource
 from backend.resources.characters import (
     CharacterResource,
     CharacterVariantResource,
     IgnoredCharacterResource,
 )
-=======
-from backend.resources.categories import CategoryMigrationResource
->>>>>>> 95d4ca6f
 from backend.resources.sites import SiteMigrationResource  # , SiteResource
 
 """Script to import CSV files of site content into the fv-be database.
@@ -57,11 +54,7 @@
 # List model resources in the correct order to import them
 import_resources = [
     ("sites", SiteMigrationResource()),
-<<<<<<< HEAD
-=======
-    ("categories", CategoryMigrationResource())
-    # more to be added
->>>>>>> 95d4ca6f
+    ("categories", CategoryMigrationResource()),
     # ("site_media", SiteResource()) # waiting on media import
     ("base-characters", CharacterResource()),
     ("variant-characters", CharacterVariantResource()),
