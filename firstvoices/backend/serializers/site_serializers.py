from drf_spectacular.types import OpenApiTypes
from drf_spectacular.utils import extend_schema_field, extend_schema_serializer
from rest_framework import serializers

from backend.models.app import AppJson
from backend.models.media import Image, Video
from backend.models.sites import Language
from backend.models.widget import SiteWidget, SiteWidgetList
from backend.serializers.base_serializers import (
    LinkedSiteSerializer,
    UpdateSerializerMixin,
)
from backend.serializers.fields import SiteViewLinkField
from backend.serializers.media_serializers import ImageSerializer, VideoSerializer
from backend.serializers.utils import get_site_from_context
from backend.serializers.validators import SameSite
from backend.serializers.widget_serializers import SiteWidgetListSerializer


class SiteSummarySerializer(LinkedSiteSerializer):
    """
    Serializes public, non-access-controlled information about a site object. This includes the type of info
    required for an "Explore Languages" type interface.
    """

    logo = ImageSerializer()

    class Meta(LinkedSiteSerializer.Meta):
        fields = LinkedSiteSerializer.Meta.fields + ("logo",)


@extend_schema_serializer(
    exclude_fields=(
        "audio",
        "categories",
        "characters",
        "data",
        "dictionary",
        "dictionary_cleanup",
        "dictionary_cleanup_preview",
        "features",
        "ignored_characters",
        "images",
<<<<<<< HEAD
        "join_requests",
=======
        "immersion_labels",
>>>>>>> 8f69afc1
        "pages",
        "people",
        "songs",
        "stories",
        "videos",
        "widgets",
        "word_of_the_day",
    ),
)
class SiteDetailSerializer(UpdateSerializerMixin, SiteSummarySerializer):
    """
    Serializes basic details about a site object, including access-controlled related information.
    """

    menu = serializers.SerializerMethodField()
    banner_image = ImageSerializer()
    banner_video = VideoSerializer()

    homepage = SiteWidgetListSerializer()

    # api links
    audio = SiteViewLinkField(view_name="api:audio-list")
    categories = SiteViewLinkField(view_name="api:category-list")
    characters = SiteViewLinkField(view_name="api:character-list")
    data = SiteViewLinkField(view_name="api:data-list")
    dictionary = SiteViewLinkField(view_name="api:dictionaryentry-list")
    dictionary_cleanup = SiteViewLinkField(view_name="api:dictionary-cleanup-list")
    dictionary_cleanup_preview = SiteViewLinkField(
        view_name="api:dictionary-cleanup-preview-list"
    )
    features = SiteViewLinkField(view_name="api:sitefeature-list")
    ignored_characters = SiteViewLinkField(view_name="api:ignoredcharacter-list")
    images = SiteViewLinkField(view_name="api:image-list")
    immersion_labels = SiteViewLinkField(view_name="api:immersionlabel-list")
    join_requests = SiteViewLinkField(view_name="api:joinrequest-list")
    pages = SiteViewLinkField(view_name="api:sitepage-list")
    people = SiteViewLinkField(view_name="api:person-list")
    songs = SiteViewLinkField(view_name="api:song-list")
    stats = SiteViewLinkField(view_name="api:stats-list")
    stories = SiteViewLinkField(view_name="api:story-list")
    videos = SiteViewLinkField(view_name="api:video-list")
    widgets = SiteViewLinkField(view_name="api:sitewidget-list")
    word_of_the_day = SiteViewLinkField(view_name="api:word-of-the-day-list")

    @extend_schema_field(OpenApiTypes.STR)
    def get_menu(self, site):
        return site.menu.json if hasattr(site, "menu") else self.get_default_menu()

    @staticmethod
    def get_default_menu():
        default_menu = AppJson.objects.filter(key="default_site_menu")
        return default_menu[0].json if len(default_menu) > 0 else None

    class Meta(SiteSummarySerializer.Meta):
        fields = SiteSummarySerializer.Meta.fields + (
            "menu",
            "banner_image",
            "banner_video",
            "homepage",
            "audio",
            "categories",
            "characters",
            "data",
            "dictionary",
            "dictionary_cleanup",
            "dictionary_cleanup_preview",
            "features",
            "ignored_characters",
            "images",
            "immersion_labels",
            "join_requests",
            "pages",
            "people",
            "songs",
            "stats",
            "stories",
            "videos",
            "widgets",
            "word_of_the_day",
        )


class SiteDetailWriteSerializer(SiteDetailSerializer):
    title = serializers.CharField(read_only=True)

    homepage = serializers.PrimaryKeyRelatedField(
        queryset=SiteWidget.objects.all(),
        allow_null=True,
        many=True,
    )
    logo = serializers.PrimaryKeyRelatedField(
        queryset=Image.objects.all(),
        allow_null=True,
        validators=[SameSite()],
    )
    banner_image = serializers.PrimaryKeyRelatedField(
        queryset=Image.objects.all(),
        allow_null=True,
        validators=[SameSite()],
    )
    banner_video = serializers.PrimaryKeyRelatedField(
        queryset=Video.objects.all(),
        allow_null=True,
        validators=[SameSite()],
    )

    def validate_homepage(self, homepage):
        site = get_site_from_context(self)
        for site_widget in homepage:
            if site_widget.site != site:
                raise serializers.ValidationError(
                    f"SiteWidget with ID ({site_widget.id}) does not belong to the site."
                )
        return homepage

    def to_representation(self, instance):
        data = SiteDetailSerializer(instance=instance, context=self.context).data
        return data

    def update(self, instance, validated_data):
        if "homepage" in validated_data:
            homepage = instance.homepage
            if not homepage:
                homepage = SiteWidgetList.objects.create(site=instance)
            validated_data["widgets"] = validated_data.pop("homepage")
            homepage = SiteWidgetListSerializer.update(self, homepage, validated_data)
            validated_data["homepage"] = homepage
            instance.homepage = homepage
        return super().update(instance, validated_data)


class LanguageSerializer(serializers.Serializer):
    """
    Serializes basic details about a language, including a list of language sites.
    """

    language = serializers.CharField(source="title")
    language_code = serializers.CharField()
    sites = SiteSummarySerializer(many=True)

    class Meta:
        model = Language
        fields = ("language", "language_code", "sites")<|MERGE_RESOLUTION|>--- conflicted
+++ resolved
@@ -41,11 +41,8 @@
         "features",
         "ignored_characters",
         "images",
-<<<<<<< HEAD
         "join_requests",
-=======
         "immersion_labels",
->>>>>>> 8f69afc1
         "pages",
         "people",
         "songs",
