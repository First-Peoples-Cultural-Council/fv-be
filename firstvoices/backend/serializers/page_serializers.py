from rest_framework import serializers

from backend.models import Image, SitePage
from backend.models.media import Video
from backend.models.widget import SiteWidget, SiteWidgetList
from backend.serializers.base_serializers import (
    CreateControlledSiteContentSerializerMixin,
    SiteContentLinkedTitleSerializer,
    UpdateSerializerMixin,
    WritableVisibilityField,
)
from backend.serializers.fields import SiteHyperlinkedIdentityField
from backend.serializers.media_serializers import ImageSerializer, VideoSerializer
from backend.serializers.validators import SameSite
from backend.serializers.widget_serializers import SiteWidgetListSerializer


class SitePageSerializer(
    SiteContentLinkedTitleSerializer,
):
    url = SiteHyperlinkedIdentityField(
        view_name="api:sitepage-detail", lookup_field="slug", read_only=True
    )

    slug = serializers.CharField(required=False)
    visibility = WritableVisibilityField(required=True)

    class Meta(SiteContentLinkedTitleSerializer.Meta):
        model = SitePage
        fields = SiteContentLinkedTitleSerializer.Meta.fields + (
            "visibility",
            "subtitle",
            "slug",
        )


class SitePageDetailSerializer(SitePageSerializer):
    widgets = SiteWidgetListSerializer()
    banner_image = ImageSerializer()
    banner_video = VideoSerializer()

    class Meta(SiteContentLinkedTitleSerializer.Meta):
        model = SitePage
        fields = SiteContentLinkedTitleSerializer.Meta.fields + (
            "visibility",
            "subtitle",
            "slug",
            "widgets",
            "banner_image",
            "banner_video",
        )


class SitePageDetailWriteSerializer(
    CreateControlledSiteContentSerializerMixin,
    UpdateSerializerMixin,
    SitePageDetailSerializer,
):
    widgets = serializers.PrimaryKeyRelatedField(
        queryset=SiteWidget.objects.all(),
        allow_null=True,
        many=True,
        validators=[SameSite()],
    )
    banner_image = serializers.PrimaryKeyRelatedField(
        queryset=Image.objects.all(),
        allow_null=True,
        validators=[SameSite()],
    )
    banner_video = serializers.PrimaryKeyRelatedField(
        queryset=Video.objects.all(),
        allow_null=True,
        validators=[SameSite()],
    )

    def to_representation(self, instance):
        data = SitePageDetailSerializer(instance=instance, context=self.context).data
        return data

    def create(self, validated_data):
        if "slug" not in validated_data:
            raise serializers.ValidationError(
                "A slug must be provided when creating a page."
            )
        validated_data["widgets"] = SiteWidgetListSerializer.create(
            self, validated_data
        )
        created = super().create(validated_data)
        return created

    def update(self, instance, validated_data):
        if "widgets" in validated_data:
            widgets = instance.widgets
            if not widgets:
                widgets = SiteWidgetList.objects.create(site=instance)
            widgets = SiteWidgetListSerializer.update(self, widgets, validated_data)
            validated_data["widgets"] = widgets
            instance.widgets = widgets

        validated_data.pop("slug", None)  # Prevent the slug field from being updated.
<<<<<<< HEAD
        validated_data["widgets"] = widgets

        instance.widgets = widgets
=======

        if "get_visibility_display" in validated_data:
            validated_data["visibility"] = Visibility[
                str.upper(validated_data.pop("get_visibility_display"))
            ]

>>>>>>> 644a75b8
        return super().update(instance, validated_data)<|MERGE_RESOLUTION|>--- conflicted
+++ resolved
@@ -1,6 +1,7 @@
 from rest_framework import serializers
 
 from backend.models import Image, SitePage
+from backend.models.constants import Visibility
 from backend.models.media import Video
 from backend.models.widget import SiteWidget, SiteWidgetList
 from backend.serializers.base_serializers import (
@@ -98,16 +99,10 @@
             instance.widgets = widgets
 
         validated_data.pop("slug", None)  # Prevent the slug field from being updated.
-<<<<<<< HEAD
-        validated_data["widgets"] = widgets
-
-        instance.widgets = widgets
-=======
 
         if "get_visibility_display" in validated_data:
             validated_data["visibility"] = Visibility[
                 str.upper(validated_data.pop("get_visibility_display"))
             ]
 
->>>>>>> 644a75b8
         return super().update(instance, validated_data)