import logging

from drf_spectacular.types import OpenApiTypes
from drf_spectacular.utils import extend_schema_field
from rest_framework import serializers

from backend.models import category, dictionary, part_of_speech
from backend.serializers.base_serializers import (
    CreateControlledSiteContentSerializerMixin,
    SiteContentLinkedTitleSerializer,
    UpdateSerializerMixin,
<<<<<<< HEAD
    WritableVisibilityField,
=======
    audience_fields,
>>>>>>> 12888214
    base_timestamp_fields,
)
from backend.serializers.fields import SiteHyperlinkedIdentityField
from backend.serializers.media_serializers import RelatedMediaSerializerMixin
from backend.serializers.parts_of_speech_serializers import (
    WritablePartsOfSpeechSerializer,
)
from backend.serializers.site_serializers import LinkedSiteSerializer


class DictionaryContentMeta:
    fields = ("id", "text")
    read_only_fields = ("id",)


class AcknowledgementSerializer(serializers.ModelSerializer):
    class Meta(DictionaryContentMeta):
        model = dictionary.Acknowledgement


class AlternateSpellingSerializer(serializers.ModelSerializer):
    class Meta(DictionaryContentMeta):
        model = dictionary.AlternateSpelling


class CategorySerializer(SiteContentLinkedTitleSerializer):
    class Meta(SiteContentLinkedTitleSerializer.Meta):
        model = category.Category


class WritableCategorySerializer(serializers.PrimaryKeyRelatedField):
    def use_pk_only_optimization(self):
        return False

    def to_representation(self, value):
        return CategorySerializer(context=self.context).to_representation(value)


class NoteSerializer(serializers.ModelSerializer):
    class Meta(DictionaryContentMeta):
        model = dictionary.Note


class PronunciationSerializer(serializers.ModelSerializer):
    class Meta(DictionaryContentMeta):
        model = dictionary.Pronunciation


class TranslationSerializer(serializers.ModelSerializer):
    part_of_speech = WritablePartsOfSpeechSerializer(
        queryset=part_of_speech.PartOfSpeech.objects.all(),
        required=False,
    )

    class Meta(DictionaryContentMeta):
        model = dictionary.Translation
        fields = DictionaryContentMeta.fields + ("part_of_speech",)


class WritableRelatedDictionaryEntrySerializer(serializers.PrimaryKeyRelatedField):
    def use_pk_only_optimization(self):
        return False

    def to_representation(self, value):
        return DictionaryEntrySummarySerializer(context=self.context).to_representation(
            value
        )


class RelatedDictionaryEntrySerializerMixin(metaclass=serializers.SerializerMetaclass):
    related_dictionary_entries = WritableRelatedDictionaryEntrySerializer(
        required=False,
        many=True,
        queryset=dictionary.DictionaryEntry.objects.all(),
    )

    def validate(self, attrs):
        related_dictionary_entries = attrs.get("related_dictionary_entries")
        if related_dictionary_entries:
            for entry in related_dictionary_entries:
                if entry.site != self.context["site"]:
                    raise serializers.ValidationError(
                        "Related dictionary entry must be in the same site."
                    )
        return super().validate(attrs)

    class Meta:
        fields = ("related_dictionary_entries",)


class DictionaryEntrySummarySerializer(
    RelatedMediaSerializerMixin, SiteContentLinkedTitleSerializer
):
    translations = TranslationSerializer(source="translation_set", many=True)

    class Meta(SiteContentLinkedTitleSerializer.Meta):
        model = dictionary.DictionaryEntry
        fields = (
            (
                "translations",
                "type",
            )
            + RelatedMediaSerializerMixin.Meta.fields
            + SiteContentLinkedTitleSerializer.Meta.fields
        )


class DictionaryEntryDetailSerializer(
    CreateControlledSiteContentSerializerMixin,
    RelatedDictionaryEntrySerializerMixin,
    RelatedMediaSerializerMixin,
    UpdateSerializerMixin,
    serializers.HyperlinkedModelSerializer,
):
    url = SiteHyperlinkedIdentityField(
        read_only=True, view_name="api:dictionaryentry-detail"
    )
    type = serializers.ChoiceField(
        allow_null=False,
        choices=dictionary.TypeOfDictionaryEntry.choices,
        default=dictionary.TypeOfDictionaryEntry.WORD,
    )
    custom_order = serializers.CharField(read_only=True)
    visibility = WritableVisibilityField(required=True)
    categories = WritableCategorySerializer(
        queryset=category.Category.objects.all(),
        many=True,
        required=False,
    )
    acknowledgements = AcknowledgementSerializer(
        many=True,
        required=False,
        source="acknowledgement_set",
    )
    alternate_spellings = AlternateSpellingSerializer(
        many=True, required=False, source="alternatespelling_set"
    )
    notes = NoteSerializer(many=True, required=False, source="note_set")
    translations = TranslationSerializer(
        many=True, required=False, source="translation_set"
    )
    pronunciations = PronunciationSerializer(
        many=True, required=False, source="pronunciation_set"
    )

    site = LinkedSiteSerializer(read_only=True, required=False)
    split_chars = serializers.SerializerMethodField(read_only=True)
    split_chars_base = serializers.SerializerMethodField(read_only=True)
    split_words = serializers.SerializerMethodField(read_only=True)
    split_words_base = serializers.SerializerMethodField(read_only=True)

    logger = logging.getLogger(__name__)

    def validate(self, attrs):
        # Categories must be in the same site as the dictionary entry
        categories = attrs.get("categories")
        if categories:
            for c in categories:
                if c.site != self.context["site"]:
                    raise serializers.ValidationError(
                        "Related dictionary entry must be in the same site."
                    )
        return super().validate(attrs)

    def create(self, validated_data):
        acknowledgements = validated_data.pop("acknowledgement_set", [])
        alternate_spellings = validated_data.pop("alternatespelling_set", [])
        notes = validated_data.pop("note_set", [])
        pronunciations = validated_data.pop("pronunciation_set", [])
        translations = validated_data.pop("translation_set", [])

        created = super().create(validated_data)

        for acknowledgement in acknowledgements:
            dictionary.Acknowledgement.objects.create(
                dictionary_entry=created, **acknowledgement
            )

        for alternate_spelling in alternate_spellings:
            dictionary.AlternateSpelling.objects.create(
                dictionary_entry=created, **alternate_spelling
            )

        for note in notes:
            dictionary.Note.objects.create(dictionary_entry=created, **note)

        for pronunciation in pronunciations:
            dictionary.Pronunciation.objects.create(
                dictionary_entry=created, **pronunciation
            )

        for translation in translations:
            dictionary.Translation.objects.create(
                dictionary_entry=created, **translation
            )

        return created

    def update(self, instance, validated_data):
        dictionary.Acknowledgement.objects.filter(dictionary_entry=instance).delete()
        dictionary.AlternateSpelling.objects.filter(dictionary_entry=instance).delete()
        dictionary.Note.objects.filter(dictionary_entry=instance).delete()
        dictionary.Pronunciation.objects.filter(dictionary_entry=instance).delete()
        dictionary.Translation.objects.filter(dictionary_entry=instance).delete()

        try:
            acknowledgements = validated_data.pop("acknowledgement_set", [])
            alternate_spellings = validated_data.pop("alternatespelling_set", [])
            notes = validated_data.pop("note_set", [])
            pronunciations = validated_data.pop("pronunciation_set", [])
            translations = validated_data.pop("translation_set", [])

            for acknowledgement in acknowledgements:
                dictionary.Acknowledgement.objects.create(
                    dictionary_entry=instance, **acknowledgement
                )

            for alternate_spelling in alternate_spellings:
                dictionary.AlternateSpelling.objects.create(
                    dictionary_entry=instance, **alternate_spelling
                )

            for note in notes:
                dictionary.Note.objects.create(dictionary_entry=instance, **note)

            for pronunciation in pronunciations:
                dictionary.Pronunciation.objects.create(
                    dictionary_entry=instance, **pronunciation
                )

            for translation in translations:
                dictionary.Translation.objects.create(
                    dictionary_entry=instance, **translation
                )

        except KeyError:
            pass

        return super().update(instance, validated_data)

    def get_model_from_context(self, model_name):
        if self.context is not None and model_name in self.context:
            return self.context[model_name]
        else:
            self.logger.error(
                f"({model_name}) context could not be found for view ({self.context['view'].__class__.__name__})"
            )
            return []

    @extend_schema_field(OpenApiTypes.STR)
    def get_split_chars(self, entry):
        alphabet = self.get_model_from_context("alphabet")
        ignored_characters = self.get_model_from_context("ignored_characters")

        if "⚑" in entry.custom_order:
            return []
        else:
            char_list = (
                []
                if alphabet == []
                else alphabet.get_character_list(
                    entry.title,
                    self.context["base_characters"],
                    self.context["character_variants"],
                    self.context["ignorable_characters"],
                )
            )
            has_ignored_char = set(char_list).intersection(set(ignored_characters))
            if has_ignored_char:
                return []
            else:
                return char_list

    @extend_schema_field(OpenApiTypes.STR)
    def get_split_chars_base(self, entry):
        alphabet = self.get_model_from_context("alphabet")
        ignored_characters = self.get_model_from_context("ignored_characters")
        if "⚑" in entry.custom_order:
            return []
        else:
            # split, check for ignored, then convert title to base characters
            char_list = (
                []
                if alphabet == []
                else alphabet.get_character_list(
                    entry.title,
                    self.context["base_characters"],
                    self.context["character_variants"],
                    self.context["ignorable_characters"],
                )
            )
            has_ignored_char = set(char_list).intersection(set(ignored_characters))
            if has_ignored_char:
                return []
            else:
                base_chars = [
                    alphabet.get_base_form(
                        c,
                        self.context["base_characters"],
                        self.context["character_variants"],
                    )
                    for c in char_list
                ]
                return base_chars

    @staticmethod
    @extend_schema_field(OpenApiTypes.STR)
    def get_split_words(entry):
        return entry.title.split(" ")

    @extend_schema_field(OpenApiTypes.STR)
    def get_split_words_base(self, entry):
        alphabet = self.get_model_from_context("alphabet")
        if not alphabet:
            return entry.title
        # convert title to base characters
        base_title = alphabet.get_base_form(
            entry.title,
            self.context["base_characters"],
            self.context["character_variants"],
        )
        word_list = base_title.split(" ")
        return word_list

    class Meta:
        model = dictionary.DictionaryEntry
        fields = (
            base_timestamp_fields
            + RelatedMediaSerializerMixin.Meta.fields
            + (
                "url",
                "id",
                "title",
                "type",
                "custom_order",
                "visibility",
                "categories",
                "acknowledgements",
                "alternate_spellings",
                "notes",
                "translations",
                "pronunciations",
                "site",
                "split_chars",
                "split_chars_base",
                "split_words",
                "split_words_base",
            )
            + audience_fields
            + RelatedDictionaryEntrySerializerMixin.Meta.fields
        )


class DictionaryEntryDetailWriteResponseSerializer(DictionaryEntryDetailSerializer):
    categories = CategorySerializer(many=True)

    class Meta:
        model = dictionary.DictionaryEntry
        fields = (
            "title",
            "type",
            "visibility",
            "categories",
            "acknowledgements",
            "alternate_spellings",
            "notes",
            "translations",
            "pronunciations",
            "related_dictionary_entries",
            "related_audio",
            "related_images",
            "related_videos",
        ) + audience_fields<|MERGE_RESOLUTION|>--- conflicted
+++ resolved
@@ -9,11 +9,8 @@
     CreateControlledSiteContentSerializerMixin,
     SiteContentLinkedTitleSerializer,
     UpdateSerializerMixin,
-<<<<<<< HEAD
     WritableVisibilityField,
-=======
     audience_fields,
->>>>>>> 12888214
     base_timestamp_fields,
 )
 from backend.serializers.fields import SiteHyperlinkedIdentityField
