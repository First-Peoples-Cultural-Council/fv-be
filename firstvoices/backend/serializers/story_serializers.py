--- conflicted
+++ resolved
@@ -1,23 +1,17 @@
 from rest_framework import serializers
-<<<<<<< HEAD
-from rest_framework.serializers import ModelSerializer
-=======
 from rest_framework_nested.relations import NestedHyperlinkedIdentityField
 from rest_framework_nested.serializers import NestedHyperlinkedModelSerializer
->>>>>>> 12888214
 
 from backend.models import Story, StoryPage
 from backend.models.media import Image
 from backend.serializers.base_serializers import (
     CreateControlledSiteContentSerializerMixin,
+    CreateSiteContentSerializerMixin,
     SiteContentLinkedTitleSerializer,
     SiteContentUrlMixin,
     UpdateSerializerMixin,
-<<<<<<< HEAD
     WritableVisibilityField,
-=======
     audience_fields,
->>>>>>> 12888214
     base_id_fields,
     base_timestamp_fields,
 )
@@ -30,31 +24,6 @@
 from backend.serializers.utils import get_story_from_context
 
 
-<<<<<<< HEAD
-class PageSerializer(ModelSerializer, RelatedMediaSerializerMixin):
-    class Meta:
-        model = Page
-        fields = RelatedMediaSerializerMixin.Meta.fields + (
-            "id",
-            "text",
-            "translation",
-        )
-        read_only_fields = ("id",)
-
-
-class StorySerializer(
-    CreateControlledSiteContentSerializerMixin,
-    RelatedMediaSerializerMixin,
-    UpdateSerializerMixin,
-    SiteContentLinkedTitleSerializer,
-):
-    cover_image = WriteableRelatedImageSerializer(
-        allow_null=True, queryset=Image.objects.all()
-    )
-    site = LinkedSiteSerializer(required=False, read_only=True)
-    pages = PageSerializer(many=True)
-    visibility = WritableVisibilityField(required=True)
-=======
 class LinkedStorySerializer(SiteContentLinkedTitleSerializer):
     class Meta(SiteContentLinkedTitleSerializer.Meta):
         model = Story
@@ -64,7 +33,6 @@
     RelatedMediaSerializerMixin, SiteContentUrlMixin, NestedHyperlinkedModelSerializer
 ):
     serializer_url_field = NestedHyperlinkedIdentityField
->>>>>>> 12888214
 
     parent_lookup_kwargs = {
         "site_slug": "site__slug",
@@ -84,12 +52,6 @@
             "ordering",
         )
 
-<<<<<<< HEAD
-            created_page = Page.objects.create(
-                story=created, ordering=index, **page_data
-            )
-=======
->>>>>>> 12888214
 
 class StoryPageDetailSerializer(
     CreateSiteContentSerializerMixin, StoryPageSummarySerializer
@@ -105,21 +67,15 @@
     def update(self, instance, validated_data):
         return super().update(instance, self.add_story_id(validated_data))
 
-<<<<<<< HEAD
-                created_page = Page.objects.create(
-                    story=instance, ordering=index, **page_data
-                )
-=======
     def add_story_id(self, validated_data):
         validated_data["story"] = get_story_from_context(self)
         return validated_data
->>>>>>> 12888214
 
 
 class StorySerializer(
+    CreateControlledSiteContentSerializerMixin,
+    RelatedMediaSerializerMixin,
     UpdateSerializerMixin,
-    CreateSiteContentSerializerMixin,
-    RelatedMediaSerializerMixin,
     SiteContentLinkedTitleSerializer,
 ):
     cover_image = WriteableRelatedImageSerializer(
@@ -127,6 +83,7 @@
     )
     site = LinkedSiteSerializer(required=False, read_only=True)
     pages = StoryPageSummarySerializer(many=True, read_only=True)
+    visibility = WritableVisibilityField(required=True)
 
     class Meta(SiteContentLinkedTitleSerializer.Meta):
         model = Story
@@ -144,11 +101,8 @@
                 "id",
                 "site",
                 "cover_image",
-<<<<<<< HEAD
+                "author",
                 "visibility",
-=======
-                "author",
->>>>>>> 12888214
                 "title",
                 "title_translation",
                 "introduction",
@@ -167,17 +121,8 @@
 
     class Meta(SiteContentLinkedTitleSerializer.Meta):
         model = Story
-<<<<<<< HEAD
-        fields = SiteContentLinkedTitleSerializer.Meta.fields + (
-            "title_translation",
-            "visibility",
-            "cover_image",
-            "exclude_from_games",
-            "exclude_from_kids",
-=======
         fields = (
             SiteContentLinkedTitleSerializer.Meta.fields
             + audience_fields
-            + ("title_translation", "cover_image", "hide_overlay")
->>>>>>> 12888214
+            + ("visibility", "title_translation", "cover_image", "hide_overlay")
         )