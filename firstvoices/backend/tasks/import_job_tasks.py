from copy import deepcopy
from functools import reduce

import tablib
from celery import current_task, shared_task
from celery.utils.log import get_task_logger
from django.utils.text import get_valid_filename
from import_export.results import RowResult

from backend.importing.importers import (
    AudioImporter,
    DictionaryEntryImporter,
    ImageImporter,
    VideoImporter,
)
from backend.models.files import File
from backend.models.import_jobs import (
    ImportJob,
    ImportJobReport,
    ImportJobReportRow,
    JobStatus,
)
from backend.models.media import ImageFile, VideoFile
from backend.tasks.utils import (
    ASYNC_TASK_END_TEMPLATE,
    ASYNC_TASK_START_TEMPLATE,
    create_or_append_error_row,
    get_failed_rows_csv_file,
    is_valid_header_variation,
    verify_no_other_import_jobs_running,
)


def get_valid_headers():
    importers = [AudioImporter, ImageImporter, VideoImporter, DictionaryEntryImporter]
    supported_columns = map(
        lambda importer: importer.get_supported_columns(), importers
    )
    return reduce(lambda a, b: a + b, supported_columns)


def clean_csv(
    data,
    missing_uploaded_media=None,
    missing_referenced_media=None,
    missing_entries=None,
):
    """
    Method to run validations on a csv file and returns a list of
    accepted columns, ignored columns and a cleaned csv for importing.
    This method also drops the ignored columns as those will not be used during import.
    """
    if missing_uploaded_media is None:
        missing_uploaded_media = []
    if missing_referenced_media is None:
        missing_referenced_media = []
    if missing_entries is None:
        missing_entries = []

    valid_headers = get_valid_headers()
    cleaned_data = deepcopy(data)  # so we keep an original copy for return purposes
    all_headers = data.headers
    accepted_headers = []
    invalid_headers = []

    # If any invalid headers are present, skip them and raise a warning
    for header in all_headers:
        if is_valid_header_variation(header, all_headers, valid_headers):
            accepted_headers.append(header)
        else:
            invalid_headers.append(header)

    # Dropping invalid columns
    for invalid_header in invalid_headers:
        del cleaned_data[invalid_header]

    # lower-casing headers
    cleaned_data.headers = [header.lower() for header in cleaned_data.headers]

<<<<<<< HEAD
    # Remove rows that have missing media or entries
    rows_to_delete = list({(obj["idx"] - 1) for obj in missing_uploaded_media})
    rows_to_delete += list({(obj["idx"] - 1) for obj in missing_referenced_media})
    rows_to_delete += list({(obj["idx"] - 1) for obj in missing_entries})
=======
    # Remove rows that have missing media
    missing_media_row_idx = [(obj["idx"] - 1) for obj in missing_uploaded_media]
    missing_referenced_media_row_idx = [
        (obj["idx"] - 1) for obj in missing_referenced_media
    ]
    rows_to_delete = {*missing_media_row_idx, *missing_referenced_media_row_idx}
    rows_to_delete = list(rows_to_delete)
>>>>>>> a3eb3a7c
    rows_to_delete.sort(reverse=True)
    for row_index in rows_to_delete:
        del cleaned_data[row_index]

    return accepted_headers, invalid_headers, cleaned_data


def generate_report(
    import_job,
    accepted_columns,
    ignored_columns,
    missing_uploaded_media,
    missing_referenced_media,
    missing_entries,
    audio_import_results,
    img_import_results,
    video_import_results,
    dictionary_entry_import_result,
):
    """
    Creates an ImportJobReport to summarize the results.
    Also combines rows from missing_media, audio import and dictionary entries import.
    """
    logger = get_task_logger(__name__)

    # Clearing out old report if present
    old_report = import_job.validation_report

    if old_report:
        try:
            old_report = ImportJobReport.objects.filter(id=old_report.id)
            old_report.delete()
        except Exception as e:
            logger.error(
                f"Unable to delete previous report for import_job: {str(import_job.id)}. Error: {e}."
            )

    report = ImportJobReport(
        site=import_job.site,
        importjob=import_job,
        accepted_columns=accepted_columns,
        ignored_columns=ignored_columns,
    )
    report.save()

    # Add media errors to report
    for missing_media_row in missing_uploaded_media:
        create_or_append_error_row(
            import_job,
            report,
            row_number=missing_media_row["idx"],
            errors=[
                f"Media file missing in uploaded files: "
                f"{missing_media_row['filename']}, column: {missing_media_row['column']}."
            ],
        )

    # Add media errors to report
    for missing_media_id_row in missing_referenced_media:
        create_or_append_error_row(
            import_job,
            report,
            row_number=missing_media_id_row["idx"],
            errors=[
                f"Referenced media not found for "
                f"ID: {missing_media_id_row['id']} in column: {missing_media_id_row['column']}."
            ],
        )

    # Add entry ID errors to report
    for missing_entry_row in missing_entries:
        create_or_append_error_row(
            import_job,
            report,
            row_number=missing_entry_row["idx"],
            errors=[
                f"Referenced dictionary entry not found for ID: {missing_entry_row['id']}"
            ],
        )

    # Add errors from individual import results to report
    all_results = (
        [dictionary_entry_import_result]
        + audio_import_results
        + img_import_results
        + video_import_results
    )
    for result in all_results:
        for row in result.rows:
            if row.import_type == RowResult.IMPORT_TYPE_SKIP:
                create_or_append_error_row(
                    import_job, report, row_number=row.number, errors=row.error_messages
                )

    report.new_rows = dictionary_entry_import_result.totals["new"]
    report.error_rows = ImportJobReportRow.objects.filter(report=report).count()
    report.save()

    return report


def attach_csv_to_report(data, import_job, report):
    """
    Attaches an updated CSV file to the importJob if any errors occurred.
    """
    # Deleting old failed_rows_csv file if it exists
    if import_job.failed_rows_csv and import_job.failed_rows_csv.id:
        old_failed_rows_csv = File.objects.get(id=import_job.failed_rows_csv.id)
        old_failed_rows_csv.delete()
        import_job.failed_rows_csv = None

    if report.error_rows:
        error_rows = list(
            ImportJobReportRow.objects.filter(report=report).values_list(
                "row_number", flat=True
            )
        )
        error_rows.sort()
        failed_row_csv_file = get_failed_rows_csv_file(import_job, data, error_rows)
        import_job.failed_rows_csv = failed_row_csv_file

    import_job.save()


def process_import_job_data(
    data,
    import_job,
    missing_uploaded_media=[],
    missing_referenced_media=[],
    dry_run=True,
):
    """
    Primary method that cleans the CSV data, imports resources, and generates a report.
    Used for both dry_run and actual imports.
    """
    missing_entries = get_missing_referenced_entries(data, import_job.site.id)

    accepted_columns, ignored_columns, cleaned_data = clean_csv(
        data, missing_uploaded_media, missing_referenced_media, missing_entries
    )

    # import media first
    audio_import_results, audio_filename_map = AudioImporter.import_data(
        import_job, cleaned_data, dry_run
    )
    img_import_results, img_filename_map = ImageImporter.import_data(
        import_job, cleaned_data, dry_run
    )
    video_import_results, video_filename_map = VideoImporter.import_data(
        import_job, cleaned_data, dry_run
    )

    # import dictionary entries
    dictionary_entry_import_result = DictionaryEntryImporter.import_data(
        import_job,
        cleaned_data,
        dry_run,
        audio_filename_map,
        img_filename_map,
        video_filename_map,
    )

    if dry_run:
        report = generate_report(
            import_job,
            accepted_columns,
            ignored_columns,
            missing_uploaded_media,
            missing_referenced_media,
            missing_entries,
            audio_import_results,
            img_import_results,
            video_import_results,
            dictionary_entry_import_result,
        )
        attach_csv_to_report(data, import_job, report)


def run_import_job(data, import_job):
    """
    Executes the actual import (non dry-run mode) amd update the status attribute of import-job.
    """
    logger = get_task_logger(__name__)

    missing_uploaded_media = get_missing_uploaded_media(data, import_job)
    missing_referenced_media = get_missing_referenced_media(data, import_job.site.id)

    try:
        process_import_job_data(
            data,
            import_job,
            missing_uploaded_media,
            missing_referenced_media,
            dry_run=False,
        )
        import_job.status = JobStatus.COMPLETE
        delete_unused_media(import_job)
    except Exception as e:
        logger.error(e)
        import_job.status = JobStatus.FAILED
    finally:
        import_job.save()


def dry_run_import_job(data, import_job):
    """
    Performs a dry-run of the specified import-job and update the validation_status attribute of import-job.
    """
    logger = get_task_logger(__name__)

    missing_uploaded_media = get_missing_uploaded_media(data, import_job)
    missing_referenced_media_ids = get_missing_referenced_media(
        data, import_job.site.id
    )

    try:
        process_import_job_data(
            data,
            import_job,
            missing_uploaded_media,
            missing_referenced_media_ids,
            dry_run=True,
        )
        import_job.validation_status = JobStatus.COMPLETE
    except Exception as e:
        logger.error(e)
        import_job.validation_status = JobStatus.FAILED
    finally:
        import_job.save()


def get_associated_filenames(import_job):
    """
    Get a list of filenames for the uploaded files associated with the import-job.
    """
    associated_audio_files = list(
        File.objects.filter(import_job=import_job).values_list("content", flat=True)
    )
    associated_video_files = list(
        VideoFile.objects.filter(import_job=import_job).values_list(
            "content", flat=True
        )
    )
    associated_image_files = list(
        ImageFile.objects.filter(import_job=import_job).values_list(
            "content", flat=True
        )
    )
    associated_files = (
        associated_image_files + associated_video_files + associated_audio_files
    )

    return [file.split("/")[-1] for file in associated_files]


def get_missing_uploaded_media(data, import_job):
    """
    Checks for missing media files in the specified import-job by comparing file names present in the data
    with the uploaded files associated with the import-job.
    Returns a list of missing media files.
    """

    associated_filenames = get_associated_filenames(import_job)
    missing_media = []
    media_fields = [
        "AUDIO_FILENAME",
        "AUDIO_2_FILENAME",
        "AUDIO_3_FILENAME",
        "AUDIO_4_FILENAME",
        "AUDIO_5_FILENAME",
        "IMG_FILENAME",
        "IMG_2_FILENAME",
        "IMG_3_FILENAME",
        "IMG_4_FILENAME",
        "IMG_5_FILENAME",
        "VIDEO_FILENAME",
        "VIDEO_2_FILENAME",
        "VIDEO_3_FILENAME",
        "VIDEO_4_FILENAME",
        "VIDEO_5_FILENAME",
    ]

    for field in media_fields:
        field = field.lower()
        data.headers = [h.lower() for h in data.headers]
        if field not in data.headers:
            continue
        for idx, filename in enumerate(data[field]):
            if not filename:
                # Do nothing if the field is empty
                continue
            valid_filename = get_valid_filename(filename)
            if valid_filename not in associated_filenames:
                # If a filename is provided, but the file cannot be found in the associated files
                # add an error row for that in missing media
                missing_media.append(
                    {"idx": idx + 1, "filename": filename, "column": field}
                )

    return missing_media


def get_missing_referenced_media(data, site_id):
    """
    Checks the media files referenced by ID in the csv data file and returns errors for any that do not exist or are not
    from an accessible site (same site or one with shared media)
    """

    return (
        AudioImporter.get_missing_referenced_media(site_id, data)
        + ImageImporter.get_missing_referenced_media(site_id, data)
        + VideoImporter.get_missing_referenced_media(site_id, data)
    )


def get_missing_referenced_entries(data, site_id):
    """
    Checks the dictionary entries referenced by ID in the csv data file and returns errors for any that do not exist.
    """

    return DictionaryEntryImporter.get_missing_referenced_entries(site_id, data)


def delete_unused_media(import_job):
    """
    Checks for, and deletes, any media files that were uploaded for the import job but not associated with a media model
    i.e. Not used in the import.
    """
    logger = get_task_logger(__name__)

    try:
        ImageFile.objects.filter(
            import_job_id=import_job.id, image__isnull=True
        ).delete()
        VideoFile.objects.filter(
            import_job_id=import_job.id, video__isnull=True
        ).delete()
        File.objects.filter(import_job_id=import_job.id, audio__isnull=True).delete()
    except Exception as e:
        logger.warning(
            f"An exception occurred while trying to delete unused media files. Error: {e}"
        )


@shared_task
def validate_import_job(import_job_id):
    """
    Performs validation on the uploaded CSV file, and does a dry-run of the process to
    identify any errors such as missing fields, incorrect data, or missing media.
    Generates and attaches a report to the import-job for review.
    """

    logger = get_task_logger(__name__)
    task_id = current_task.request.id
    logger.info(
        ASYNC_TASK_START_TEMPLATE,
        f"ImportJob id: {import_job_id}, dry-run: True",
    )

    import_job = ImportJob.objects.get(id=import_job_id)

    file = import_job.data.content.open().read().decode("utf-8-sig")
    data = tablib.Dataset().load(file, format="csv")

    # Checks to ensure consistency
    if import_job.validation_status != JobStatus.ACCEPTED:
        logger.info("This job cannot be run due to consistency issues.")
        import_job.validation_status = JobStatus.FAILED
        import_job.save()
        return

    if import_job.status in [
        JobStatus.ACCEPTED,
        JobStatus.STARTED,
        JobStatus.COMPLETE,
    ]:
        logger.info(
            "This job could not be started as it is either queued, or already running or completed. "
            f"ImportJob id: {import_job_id}."
        )
        import_job.validation_status = JobStatus.FAILED
        import_job.save()
        return

    verify_no_other_import_jobs_running(import_job)

    import_job.validation_status = JobStatus.STARTED
    import_job.validation_task_id = task_id

    dry_run_import_job(data, import_job)
    import_job.save()

    logger.info(ASYNC_TASK_END_TEMPLATE)


@shared_task
def confirm_import_job(import_job_id):
    """
    Schedules the actual import for the import-job.
    Can be used only after the import-job is successfully validated.
    """
    logger = get_task_logger(__name__)
    task_id = current_task.request.id
    logger.info(
        ASYNC_TASK_START_TEMPLATE,
        f"ImportJob id: {import_job_id}, dry-run: False",
    )

    import_job = ImportJob.objects.get(id=import_job_id)

    file = import_job.data.content.open().read().decode("utf-8-sig")
    data = tablib.Dataset().load(file, format="csv")

    # Do not start if the job is already queued
    if import_job.status != JobStatus.ACCEPTED:
        logger.info(
            f"This job cannot be run due to consistency issues. ImportJob id: {import_job_id}."
        )
        import_job.status = JobStatus.FAILED
        import_job.save()

    if import_job.validation_status != JobStatus.COMPLETE:
        logger.info(
            f"Please validate the job before confirming the import. ImportJob id: {import_job_id}."
        )
        import_job.validation_status = JobStatus.FAILED
        import_job.save()

    verify_no_other_import_jobs_running(import_job)

    import_job.status = JobStatus.STARTED
    import_job.task_id = task_id

    run_import_job(data, import_job)
    import_job.save()

    logger.info(ASYNC_TASK_END_TEMPLATE)<|MERGE_RESOLUTION|>--- conflicted
+++ resolved
@@ -77,20 +77,20 @@
     # lower-casing headers
     cleaned_data.headers = [header.lower() for header in cleaned_data.headers]
 
-<<<<<<< HEAD
     # Remove rows that have missing media or entries
-    rows_to_delete = list({(obj["idx"] - 1) for obj in missing_uploaded_media})
-    rows_to_delete += list({(obj["idx"] - 1) for obj in missing_referenced_media})
-    rows_to_delete += list({(obj["idx"] - 1) for obj in missing_entries})
-=======
-    # Remove rows that have missing media
     missing_media_row_idx = [(obj["idx"] - 1) for obj in missing_uploaded_media]
     missing_referenced_media_row_idx = [
         (obj["idx"] - 1) for obj in missing_referenced_media
     ]
-    rows_to_delete = {*missing_media_row_idx, *missing_referenced_media_row_idx}
+    missing_entries_row_idx = [(obj["idx"] - 1) for obj in missing_entries]
+
+    rows_to_delete = {
+        *missing_media_row_idx,
+        *missing_referenced_media_row_idx,
+        *missing_entries_row_idx,
+    }
     rows_to_delete = list(rows_to_delete)
->>>>>>> a3eb3a7c
+
     rows_to_delete.sort(reverse=True)
     for row_index in rows_to_delete:
         del cleaned_data[row_index]
