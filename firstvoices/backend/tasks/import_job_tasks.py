--- conflicted
+++ resolved
@@ -213,35 +213,19 @@
         video_filename_map,
     )
 
-<<<<<<< HEAD
-    report = generate_report(
-        import_job,
-        accepted_columns,
-        ignored_columns,
-        missing_uploaded_media,
-        missing_referenced_media,
-        audio_import_result,
-        img_import_result,
-        video_import_result,
-        dictionary_entry_import_result,
-    )
-    attach_csv_to_report(data, import_job, report)
-
-    return report
-=======
     if dry_run:
         report = generate_report(
             import_job,
             accepted_columns,
             ignored_columns,
-            missing_media,
+            missing_uploaded_media,
+            missing_referenced_media,
             audio_import_result,
             img_import_result,
             video_import_result,
             dictionary_entry_import_result,
         )
         attach_csv_to_report(data, import_job, report)
->>>>>>> f6fc4440
 
 
 def run_import_job(data, import_job):
@@ -250,10 +234,17 @@
     """
     logger = get_task_logger(__name__)
 
-    missing_media = get_missing_media(data, import_job)
+    missing_uploaded_media = get_missing_uploaded_media(data, import_job)
+    missing_referenced_media = get_missing_referenced_media(data, import_job.site.id)
 
     try:
-        process_import_job_data(data, import_job, missing_media, dry_run=False)
+        process_import_job_data(
+            data,
+            import_job,
+            missing_uploaded_media,
+            missing_referenced_media,
+            dry_run=False,
+        )
         import_job.status = JobStatus.COMPLETE
         delete_unused_media(import_job)
     except Exception as e:
@@ -275,17 +266,13 @@
     )
 
     try:
-<<<<<<< HEAD
-        report = process_import_job_data(
+        process_import_job_data(
             data,
             import_job,
             missing_uploaded_media,
             missing_referenced_media_ids,
             dry_run=True,
         )
-=======
-        process_import_job_data(data, import_job, missing_media, dry_run=True)
->>>>>>> f6fc4440
         import_job.validation_status = JobStatus.COMPLETE
     except Exception as e:
         logger.error(e)
@@ -294,11 +281,7 @@
         import_job.save()
 
 
-<<<<<<< HEAD
-def get_missing_uploaded_media(data, import_job_instance):
-=======
 def get_associated_filenames(import_job):
->>>>>>> f6fc4440
     """
     Get a list of filenames for the uploaded files associated with the import-job.
     """
@@ -322,7 +305,7 @@
     return [file.split("/")[-1] for file in associated_files]
 
 
-def get_missing_media(data, import_job):
+def get_missing_uploaded_media(data, import_job):
     """
     Checks for missing media files in the specified import-job by comparing file names present in the data
     with the uploaded files associated with the import-job.
@@ -349,7 +332,6 @@
     return missing_media
 
 
-<<<<<<< HEAD
 def get_missing_referenced_media(data, site_id):
     """
     Checks the media files referenced by ID in the csv data file and returns errors for any that do not exist or are not
@@ -361,7 +343,8 @@
         + ImageImporter.get_missing_referenced_media(site_id, data)
         + VideoImporter.get_missing_referenced_media(site_id, data)
     )
-=======
+
+
 def delete_unused_media(import_job):
     """
     Checks for, and deletes, any media files that were uploaded for the import job but not associated with a media model
@@ -381,7 +364,6 @@
         logger.warning(
             f"An exception occurred while trying to delete unused media files. Error: {e}"
         )
->>>>>>> f6fc4440
 
 
 @shared_task
