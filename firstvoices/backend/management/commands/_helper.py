--- conflicted
+++ resolved
@@ -104,12 +104,9 @@
             translation=translations_text,
             part_of_speech=part_of_speech_text,
             note=notes_text,
-<<<<<<< HEAD
             categories=categories,
-=======
             exclude_from_kids=entry.exclude_from_kids,
             exclude_from_games=entry.exclude_from_games,
->>>>>>> cd2e95bd
         )
         yield index_entry.to_dict(True)
 
