--- conflicted
+++ resolved
@@ -42,12 +42,8 @@
     SiteMigrationResource,
     SiteResource,
 )
-<<<<<<< HEAD
+from backend.resources.songs import LyricResource, SongResource
 from backend.resources.stories import StoryPageResource, StoryResource
-=======
-from backend.resources.songs import LyricResource, SongResource
-from backend.resources.stories import StoryResource
->>>>>>> ef7bf083
 from backend.resources.users import UserResource
 from backend.resources.widgets import SiteWidgetResource, WidgetSettingsResource
 
@@ -135,13 +131,9 @@
         ("sites", SiteHomepageWidgetsResource()),
         ("pages", SitePageResource()),
         ("stories", StoryResource()),
-<<<<<<< HEAD
         ("book-entries", StoryPageResource()),
-=======
         ("songs", SongResource()),
-        ("book-entries", LyricResource())
-        # more to be added
->>>>>>> ef7bf083
+        ("book-entries", LyricResource()),
     ]
 
     # Match export files with the correct model resource and import them
