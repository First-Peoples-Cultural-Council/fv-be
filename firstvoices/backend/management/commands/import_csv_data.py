import logging
import os

import tablib
from django.core.management import BaseCommand
from scripts.utils.aws_download_utils import (
    EXPORT_STORAGE_DIRECTORY,
    download_latest_exports,
)

from backend.models.app import AppImportStatus
from backend.resources.app import AppMembershipResource
from backend.resources.categories import CategoryMigrationResource
from backend.resources.characters import (
    CharacterResource,
    CharacterVariantResource,
    IgnoredCharacterResource,
)
from backend.resources.dictionary import (
    AcknowledgementResource,
    AlternateSpellingResource,
    DictionaryEntryCategoryResource,
    DictionaryEntryResource,
    NoteResource,
    PronunciationResource,
    TranslationResource,
)
from backend.resources.media import (
    AudioResource,
    AudioSpeakerMigrationResource,
    ImageResource,
    PersonResource,
    VideoResource,
)
from backend.resources.pages import SitePageResource
from backend.resources.sites import (
    MembershipResource,
    SiteMigrationResource,
    SiteResource,
)
from backend.resources.users import UserResource
from backend.resources.widgets import SiteWidgetResource, WidgetSettingsResource


class Command(BaseCommand):
    def handle(self, **options):
        run_import()


def run_import():
    """Script to import CSV files of site content into the fv-be database.

    Locally downloads import files from AWS, then matches them with the right
    backend model resource to import with. Deletes the database, then imports
    model-by-model in a specified order into the clean space.
    Halts the process when encountering any data/validation error.

    Run with:
        python manage.py import_csv_data

    To add a new import:
        - Create or re-use a "Resource" mapping to the desired django model
        - Ensure all complex model properties (e.g. foreign keys) are correctly
            mapped to Python objects using a django-import-export "Widget"
        - https://django-import-export.readthedocs.io/en/latest/getting_started.html
    """

    logger = logging.getLogger(__name__)

    # Check that export data exists, if not then download it from AWS
    if not os.path.exists(EXPORT_STORAGE_DIRECTORY):
        download_latest_exports()

    available_exports = os.listdir(EXPORT_STORAGE_DIRECTORY)
    if not available_exports:
        download_latest_exports()
        available_exports = os.listdir(EXPORT_STORAGE_DIRECTORY)
    elif len(available_exports) > 1:
        raise ValueError("Multiple potential nuxeo exports found, aborting.")

    current_export_dir = os.path.join(EXPORT_STORAGE_DIRECTORY, available_exports[0])

    status = AppImportStatus.objects.create(
        label=f"nuxeo_import_{available_exports[0]}"
    )

    # List model resources in the correct order to import them
    import_resources = [
        ("users", UserResource()),
        ("app-memberships", AppMembershipResource()),
        ("sites", SiteMigrationResource()),
        ("site-memberships", MembershipResource()),
        ("categories", CategoryMigrationResource()),
        ("contributors", PersonResource()),
        ("audio-data", AudioResource()),
        ("audio-speakers", AudioSpeakerMigrationResource()),
        ("image-data", ImageResource()),
        ("video-data", VideoResource()),
        ("site_media", SiteResource()),
        ("base-characters", CharacterResource()),
        ("variant-characters", CharacterVariantResource()),
        ("ignored-characters", IgnoredCharacterResource()),
        ("site-widgets", SiteWidgetResource()),
        ("widget-settings", WidgetSettingsResource()),
<<<<<<< HEAD
        ("dict-entries-words", DictionaryEntryResource()),
        ("dict-entries-phrases", DictionaryEntryResource()),
        ("dict-notes", NoteResource()),
        ("dict-acks", AcknowledgementResource()),
        ("dict-translations", TranslationResource()),
        ("dict-altspellings", AlternateSpellingResource()),
        ("dict-pronunciations", PronunciationResource()),
        ("dict-categorylinks", DictionaryEntryCategoryResource())
=======
        ("pages", SitePageResource()),
>>>>>>> 5ce142cf
        # more to be added
    ]

    # Match export files with the correct model resource and import them
    unmatched_files = os.listdir(current_export_dir)

    for key, resource in import_resources:
        logger.info(f"Importing {key} models...")

        # Parse files to import with this resource
        matched_files = [f for f in unmatched_files if f.startswith(key)]
        unmatched_files = [f for f in unmatched_files if f not in matched_files]

        if not matched_files:
            logger.warn(f"No '{key}' files found to import")
            status.no_warnings = False
            status.save()

        # Perform import
        for file in matched_files:
            logger.info(f"Importing file: {file}")
            with open(os.path.join(current_export_dir, file)) as f:
                table = tablib.import_set(f, format="csv")

            # raise errors to halt the import if an issue occurs
            try:
                result = resource.import_data(dataset=table, raise_errors=True)
                logger.info(
                    " ".join(
                        [f"{type}: {total}" for type, total in result.totals.items()]
                    )
                )
            except Exception as e:
                status.no_warnings = False
                status.save()
                raise e

    for file in unmatched_files:
        logger.warn(f"\n{file} not imported (no resource defined)")
        status.no_warnings = False

    # Clean up artifacts and update import status
    status.successful = True
    status.save()

    for file in os.listdir(current_export_dir):
        os.remove(os.path.join(current_export_dir, file))
    os.rmdir(current_export_dir)<|MERGE_RESOLUTION|>--- conflicted
+++ resolved
@@ -100,9 +100,6 @@
         ("base-characters", CharacterResource()),
         ("variant-characters", CharacterVariantResource()),
         ("ignored-characters", IgnoredCharacterResource()),
-        ("site-widgets", SiteWidgetResource()),
-        ("widget-settings", WidgetSettingsResource()),
-<<<<<<< HEAD
         ("dict-entries-words", DictionaryEntryResource()),
         ("dict-entries-phrases", DictionaryEntryResource()),
         ("dict-notes", NoteResource()),
@@ -110,10 +107,10 @@
         ("dict-translations", TranslationResource()),
         ("dict-altspellings", AlternateSpellingResource()),
         ("dict-pronunciations", PronunciationResource()),
-        ("dict-categorylinks", DictionaryEntryCategoryResource())
-=======
+        ("dict-categorylinks", DictionaryEntryCategoryResource()),
+        ("site-widgets", SiteWidgetResource()),
+        ("widget-settings", WidgetSettingsResource()),
         ("pages", SitePageResource()),
->>>>>>> 5ce142cf
         # more to be added
     ]
 
