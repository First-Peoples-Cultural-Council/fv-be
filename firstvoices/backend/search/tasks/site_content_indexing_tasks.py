--- conflicted
+++ resolved
@@ -1,9 +1,6 @@
 from celery import shared_task
-<<<<<<< HEAD
+from celery.utils.log import get_task_logger
 from django.db import transaction
-=======
-from celery.utils.log import get_task_logger
->>>>>>> 26492c79
 
 from backend.models import Site
 from backend.search.indexing import (
@@ -14,37 +11,27 @@
     StoryDocumentManager,
     VideoDocumentManager,
 )
-<<<<<<< HEAD
+from backend.tasks.utils import ASYNC_TASK_END_TEMPLATE, ASYNC_TASK_START_TEMPLATE
 from firstvoices.celery import link_error_handler
-=======
-from backend.tasks.utils import ASYNC_TASK_END_TEMPLATE, ASYNC_TASK_START_TEMPLATE
-
-# special tasks for bulk Site content indexing actions
->>>>>>> 26492c79
 
 
 # special tasks for bulk Site content indexing actions
 def remove_all(document_manager, queryset):
-    for instance in queryset:
-        document_manager.remove_from_index(instance.id)
+    for instance_id in queryset:
+        document_manager.remove_from_index(instance_id)
 
 
 @shared_task
-<<<<<<< HEAD
-def remove_all_site_content_from_indexes(site_id):
-    site = Site.objects.get(id=site_id)
-=======
-def remove_all_site_content_from_indexes(site):
+def remove_all_site_content_from_indexes(site_title, site_content_ids):
     logger = get_task_logger(__name__)
-    logger.info(ASYNC_TASK_START_TEMPLATE, f"site: {site}")
->>>>>>> 26492c79
+    logger.info(ASYNC_TASK_START_TEMPLATE, f"site: {site_title}")
 
-    remove_all(DictionaryEntryDocumentManager, site.dictionaryentry_set.all())
-    remove_all(SongDocumentManager, site.song_set.all())
-    remove_all(StoryDocumentManager, site.story_set.all())
-    remove_all(AudioDocumentManager, site.audio_set.all())
-    remove_all(ImageDocumentManager, site.image_set.all())
-    remove_all(VideoDocumentManager, site.video_set.all())
+    remove_all(DictionaryEntryDocumentManager, site_content_ids["dictionaryentry_set"])
+    remove_all(SongDocumentManager, site_content_ids["song_set"])
+    remove_all(StoryDocumentManager, site_content_ids["story_set"])
+    remove_all(AudioDocumentManager, site_content_ids["audio_set"])
+    remove_all(ImageDocumentManager, site_content_ids["image_set"])
+    remove_all(VideoDocumentManager, site_content_ids["video_set"])
 
     logger.info(ASYNC_TASK_END_TEMPLATE)
 
@@ -55,14 +42,10 @@
 
 
 @shared_task
-<<<<<<< HEAD
 def sync_all_site_content_in_indexes(site_id):
     site = Site.objects.get(id=site_id)
-=======
-def sync_all_site_content_in_indexes(site):
     logger = get_task_logger(__name__)
     logger.info(ASYNC_TASK_START_TEMPLATE, f"site: {site}")
->>>>>>> 26492c79
 
     sync_all(DictionaryEntryDocumentManager, site.dictionaryentry_set.all())
     sync_all(SongDocumentManager, site.song_set.all())
@@ -73,25 +56,22 @@
 
 
 @shared_task
-<<<<<<< HEAD
 def sync_all_media_site_content_in_indexes(site_id):
     site = Site.objects.get(id=site_id)
-=======
-def sync_all_media_site_content_in_indexes(site):
     logger = get_task_logger(__name__)
     logger.info(ASYNC_TASK_START_TEMPLATE, f"site: {site}")
->>>>>>> 26492c79
 
     sync_all(AudioDocumentManager, site.audio_set.all())
     sync_all(ImageDocumentManager, site.image_set.all())
     sync_all(VideoDocumentManager, site.video_set.all())
 
-<<<<<<< HEAD
+    logger.info(ASYNC_TASK_END_TEMPLATE)
 
-def request_remove_all_site_content_from_indexes(site):
+
+def request_remove_all_site_content_from_indexes(site_title, site_content_ids):
     transaction.on_commit(
         lambda: remove_all_site_content_from_indexes.apply_async(
-            (site.id,),
+            (site_title, site_content_ids),
             link_error=link_error_handler.s(),
         )
     )
@@ -112,7 +92,4 @@
             (site.id,),
             link_error=link_error_handler.s(),
         )
-    )
-=======
-    logger.info(ASYNC_TASK_END_TEMPLATE)
->>>>>>> 26492c79
+    )