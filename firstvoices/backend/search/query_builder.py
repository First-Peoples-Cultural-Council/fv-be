<<<<<<< HEAD
from elasticsearch import Elasticsearch
from elasticsearch_dsl import Q, Search
=======
from elasticsearch_dsl import Search
>>>>>>> b6c318d8

from backend.models.dictionary import TypeOfDictionaryEntry
from backend.search.utils.constants import VALID_DOCUMENT_TYPES
from backend.search.utils.query_builder_utils import (
    get_cleaned_search_term,
    get_indices,
    get_search_term_query,
    get_site_filter_query,
)


<<<<<<< HEAD
def get_search_object(indices):
    client = Elasticsearch()
    s = Search(using=client, index=indices)
=======
def get_search_object():
    indices = get_indices()
    s = Search(index=indices)
>>>>>>> b6c318d8
    return s


def get_search_query(q=None, site_slug=None, types=VALID_DOCUMENT_TYPES):
    # Building initial query
    indices = get_indices(types)
    search_object = get_search_object(indices)
    search_query = search_object.query()

    # Adding search term
    if q:
        cleaned_search_term = get_cleaned_search_term(q)
        if cleaned_search_term:
            search_query = search_query.query(
                get_search_term_query(cleaned_search_term)
            )

    # Add site filter if parameter provided in url
    if site_slug:
        search_query = search_query.query(get_site_filter_query(site_slug))

    # Adding type filters
    # If only one of the "words" or "phrases" is present, we need to filter out the other one
    # no action required if both are present
    if "words" in types and "phrases" not in types:
        search_query = search_query.query(
            ~Q("match", type=TypeOfDictionaryEntry.PHRASE)
        )
    elif "phrases" in types and "words" not in types:
        search_query = search_query.query(~Q("match", type=TypeOfDictionaryEntry.WORD))

    return search_query<|MERGE_RESOLUTION|>--- conflicted
+++ resolved
@@ -1,9 +1,4 @@
-<<<<<<< HEAD
-from elasticsearch import Elasticsearch
 from elasticsearch_dsl import Q, Search
-=======
-from elasticsearch_dsl import Search
->>>>>>> b6c318d8
 
 from backend.models.dictionary import TypeOfDictionaryEntry
 from backend.search.utils.constants import VALID_DOCUMENT_TYPES
@@ -15,15 +10,8 @@
 )
 
 
-<<<<<<< HEAD
 def get_search_object(indices):
-    client = Elasticsearch()
-    s = Search(using=client, index=indices)
-=======
-def get_search_object():
-    indices = get_indices()
     s = Search(index=indices)
->>>>>>> b6c318d8
     return s
 
 
