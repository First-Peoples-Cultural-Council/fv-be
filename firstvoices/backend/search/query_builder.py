from elasticsearch_dsl import Search

from backend.search.utils.constants import VALID_DOCUMENT_TYPES
from backend.search.utils.query_builder_utils import (
    get_category_query,
    get_cleaned_search_term,
    get_games_query,
    get_indices,
    get_kids_query,
    get_search_term_query,
    get_site_filter_query,
    get_starts_with_query,
    get_types_query,
)


def get_search_object(indices):
    s = Search(index=indices)
    return s


def get_search_query(
    q=None,
    site_id=None,
    types=VALID_DOCUMENT_TYPES,
    domain="both",
<<<<<<< HEAD
    starts_with_char="",
    category_id="all",
=======
    kids=False,
    games=False,
>>>>>>> cd2e95bd
):
    # Building initial query
    indices = get_indices(types)
    search_object = get_search_object(indices)
    search_query = search_object.query()

    # Adding search term and domain filter
    if q:
        cleaned_search_term = get_cleaned_search_term(q)
        if cleaned_search_term:
            search_query = search_query.query(
                get_search_term_query(cleaned_search_term, domain)
            )

    # Add site filter if parameter provided in url
    if site_id:
        search_query = search_query.query(get_site_filter_query(site_id))

    types_query = get_types_query(types)
    if types_query:
        search_query = search_query.query(get_types_query(types))

<<<<<<< HEAD
    if starts_with_char:
        search_query = search_query.query(
            get_starts_with_query(site_id, starts_with_char)
        )

    if category_id and category_id != "all":
        search_query = search_query.query(get_category_query(category_id))
=======
    if kids:
        search_query = search_query.query(get_kids_query(kids))

    if games:
        search_query = search_query.query(get_games_query(games))
>>>>>>> cd2e95bd

    return search_query<|MERGE_RESOLUTION|>--- conflicted
+++ resolved
@@ -24,13 +24,10 @@
     site_id=None,
     types=VALID_DOCUMENT_TYPES,
     domain="both",
-<<<<<<< HEAD
     starts_with_char="",
     category_id="all",
-=======
     kids=False,
     games=False,
->>>>>>> cd2e95bd
 ):
     # Building initial query
     indices = get_indices(types)
@@ -53,7 +50,6 @@
     if types_query:
         search_query = search_query.query(get_types_query(types))
 
-<<<<<<< HEAD
     if starts_with_char:
         search_query = search_query.query(
             get_starts_with_query(site_id, starts_with_char)
@@ -61,12 +57,11 @@
 
     if category_id and category_id != "all":
         search_query = search_query.query(get_category_query(category_id))
-=======
+
     if kids:
         search_query = search_query.query(get_kids_query(kids))
 
     if games:
         search_query = search_query.query(get_games_query(games))
->>>>>>> cd2e95bd
 
     return search_query