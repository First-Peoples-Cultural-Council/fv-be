import logging

from django.db.models.signals import post_delete, post_save
from django.dispatch import receiver
from elasticsearch.exceptions import ConnectionError, NotFoundError
from elasticsearch_dsl import Boolean, Document, Keyword, Text

from backend.models.dictionary import DictionaryEntry, Note, Translation
from backend.models.sites import Site
from backend.search.utils.constants import (
    ELASTICSEARCH_DICTIONARY_ENTRY_INDEX,
    ES_CONNECTION_ERROR,
    ES_NOT_FOUND_ERROR,
    SearchIndexEntryTypes,
)
from backend.search.utils.object_utils import (
    get_categories_ids,
    get_notes_text,
    get_object_from_index,
    get_translation_and_part_of_speech_text,
)
from firstvoices.settings import ELASTICSEARCH_LOGGER


class DictionaryEntryDocument(Document):
    # generic fields, will be moved to a base search document once we have songs and stories
    document_id = Text()
    site_id = Keyword()
    full_text_search_field = Text()
    exclude_from_games = Boolean()
    exclude_from_kids = Boolean()

    # Dictionary Related fields
    type = Keyword()
    title = Text(analyzer="standard", copy_to="full_text_search_field")
    translation = Text(analyzer="standard", copy_to="full_text_search_field")
    note = Text(copy_to="full_text_search_field")
    part_of_speech = Text(copy_to="full_text_search_field")
    categories = Keyword()

    class Index:
        name = ELASTICSEARCH_DICTIONARY_ENTRY_INDEX


# Signal to update the entry in index
@receiver(post_save, sender=DictionaryEntry)
def update_index(sender, instance, **kwargs):
    # Add document to es index
    try:
        existing_entry = get_object_from_index(
            ELASTICSEARCH_DICTIONARY_ENTRY_INDEX, instance.id
        )
        (
            translations_text,
            part_of_speech_text,
        ) = get_translation_and_part_of_speech_text(instance)
        notes_text = get_notes_text(instance)
        categories = get_categories_ids(instance)

        if existing_entry:
            # Check if object is already indexed, then update
            index_entry = DictionaryEntryDocument.get(id=existing_entry["_id"])
            index_entry.update(
                site_id=str(instance.site.id),
                title=instance.title,
                type=instance.type,
                translation=translations_text,
                part_of_speech=part_of_speech_text,
                note=notes_text,
<<<<<<< HEAD
                categories=categories,
=======
                exclude_from_games=instance.exclude_from_games,
                exclude_from_kids=instance.exclude_from_kids,
>>>>>>> cd2e95bd
            )
        else:
            # Create new entry if it doesn't exist
            index_entry = DictionaryEntryDocument(
                document_id=str(instance.id),
                site_id=str(instance.site.id),
                title=instance.title,
                type=instance.type,
                translation=translations_text,
                part_of_speech=part_of_speech_text,
                note=notes_text,
<<<<<<< HEAD
                categories=categories,
=======
                exclude_from_games=instance.exclude_from_games,
                exclude_from_kids=instance.exclude_from_kids,
>>>>>>> cd2e95bd
            )
            index_entry.save()
    except ConnectionError:
        logger = logging.getLogger(ELASTICSEARCH_LOGGER)
        logger.warning(
            ES_CONNECTION_ERROR % (SearchIndexEntryTypes.DICTIONARY_ENTRY, instance.id)
        )


# Delete entry from index
@receiver(post_delete, sender=DictionaryEntry)
def delete_from_index(sender, instance, **kwargs):
    logger = logging.getLogger(ELASTICSEARCH_LOGGER)

    try:
        existing_entry = get_object_from_index(
            ELASTICSEARCH_DICTIONARY_ENTRY_INDEX, instance.id
        )
        index_entry = DictionaryEntryDocument.get(id=existing_entry["_id"])
        index_entry.delete()
    except ConnectionError:
        logger.warning(
            ES_CONNECTION_ERROR % (SearchIndexEntryTypes.DICTIONARY_ENTRY, instance.id)
        )


# Translation update
@receiver(post_delete, sender=Translation)
@receiver(post_save, sender=Translation)
def update_translation(sender, instance, **kwargs):
    logger = logging.getLogger(ELASTICSEARCH_LOGGER)
    dictionary_entry = instance.dictionary_entry

    translations_text, part_of_speech_text = get_translation_and_part_of_speech_text(
        dictionary_entry
    )

    try:
        existing_entry = get_object_from_index(
            ELASTICSEARCH_DICTIONARY_ENTRY_INDEX, dictionary_entry.id
        )
        if not existing_entry:
            raise NotFoundError

        dictionary_entry_doc = DictionaryEntryDocument.get(id=existing_entry["_id"])
        dictionary_entry_doc.update(
            translation=translations_text,
            part_of_speech=part_of_speech_text,
        )
    except ConnectionError:
        logger.warning(
            ES_CONNECTION_ERROR % (SearchIndexEntryTypes.DICTIONARY_ENTRY, instance.id)
        )
    except NotFoundError:
        logger.warning(
            ES_NOT_FOUND_ERROR
            % (
                "translation_update_signal",
                SearchIndexEntryTypes.DICTIONARY_ENTRY,
                dictionary_entry.id,
            )
        )


# Note update
@receiver(post_delete, sender=Note)
@receiver(post_save, sender=Note)
def update_notes(sender, instance, **kwargs):
    logger = logging.getLogger(ELASTICSEARCH_LOGGER)
    dictionary_entry = instance.dictionary_entry
    notes_text = get_notes_text(dictionary_entry)

    try:
        existing_entry = get_object_from_index(
            ELASTICSEARCH_DICTIONARY_ENTRY_INDEX, dictionary_entry.id
        )
        if not existing_entry:
            raise NotFoundError

        dictionary_entry_doc = DictionaryEntryDocument.get(id=existing_entry["_id"])
        dictionary_entry_doc.update(note=notes_text)
    except ConnectionError:
        logger.warning(
            ES_CONNECTION_ERROR % (SearchIndexEntryTypes.DICTIONARY_ENTRY, instance.id)
        )
    except NotFoundError:
        logger.warning(
            ES_NOT_FOUND_ERROR
            % (
                "notes_update_signal",
                SearchIndexEntryTypes.DICTIONARY_ENTRY,
                dictionary_entry.id,
            )
        )


# If a site is deleted, delete all docs from index related to site
@receiver(post_delete, sender=Site)
def delete_related_docs(sender, instance, **kwargs):
    logger = logging.getLogger(ELASTICSEARCH_LOGGER)
    dictionary_entries_set = instance.dictionaryentry_set.all()

    for dictionary_entry in dictionary_entries_set:
        try:
            existing_entry = get_object_from_index(
                ELASTICSEARCH_DICTIONARY_ENTRY_INDEX, dictionary_entry.id
            )
            if not existing_entry:
                raise NotFoundError

            dictionary_entry_doc = DictionaryEntryDocument.get(id=existing_entry["_id"])
            dictionary_entry_doc.delete()
        except ConnectionError:
            logger.warning(
                ES_CONNECTION_ERROR
                % (SearchIndexEntryTypes.DICTIONARY_ENTRY, instance.id)
            )
        except NotFoundError:
            logger.warning(
                ES_NOT_FOUND_ERROR
                % (
                    "sites_delete_signal",
                    SearchIndexEntryTypes.DICTIONARY_ENTRY,
                    dictionary_entry.id,
                )
            )<|MERGE_RESOLUTION|>--- conflicted
+++ resolved
@@ -67,12 +67,9 @@
                 translation=translations_text,
                 part_of_speech=part_of_speech_text,
                 note=notes_text,
-<<<<<<< HEAD
                 categories=categories,
-=======
                 exclude_from_games=instance.exclude_from_games,
                 exclude_from_kids=instance.exclude_from_kids,
->>>>>>> cd2e95bd
             )
         else:
             # Create new entry if it doesn't exist
@@ -84,12 +81,9 @@
                 translation=translations_text,
                 part_of_speech=part_of_speech_text,
                 note=notes_text,
-<<<<<<< HEAD
                 categories=categories,
-=======
                 exclude_from_games=instance.exclude_from_games,
                 exclude_from_kids=instance.exclude_from_kids,
->>>>>>> cd2e95bd
             )
             index_entry.save()
     except ConnectionError:
