import logging

from django.db.models.signals import post_delete, post_save
from django.dispatch import receiver
from elasticsearch.exceptions import ConnectionError, NotFoundError
from elasticsearch_dsl import Boolean, Document, Keyword, Text

from backend.models.dictionary import DictionaryEntry, Note, Translation
from backend.models.sites import Site
from backend.search.utils.constants import (
    ELASTICSEARCH_DICTIONARY_ENTRY_INDEX,
    ES_CONNECTION_ERROR,
    ES_NOT_FOUND_ERROR,
    SearchIndexEntryTypes,
)
from backend.search.utils.object_utils import (
    get_categories_ids,
    get_notes_text,
    get_object_from_index,
    get_translation_and_part_of_speech_text,
)
from firstvoices.settings import ELASTICSEARCH_LOGGER


class DictionaryEntryDocument(Document):
    # generic fields, will be moved to a base search document once we have songs and stories
    document_id = Text()
    site_id = Keyword()
    full_text_search_field = Text()
    exclude_from_games = Boolean()
    exclude_from_kids = Boolean()

    # Dictionary Related fields
    type = Keyword()
    custom_order = Keyword()
    title = Text(analyzer="standard", copy_to="full_text_search_field")
    translation = Text(analyzer="standard", copy_to="full_text_search_field")
    note = Text(copy_to="full_text_search_field")
    part_of_speech = Text(copy_to="full_text_search_field")
    categories = Keyword()

    class Index:
        name = ELASTICSEARCH_DICTIONARY_ENTRY_INDEX


# Signal to update the entry in index
@receiver(post_save, sender=DictionaryEntry)
def update_index(sender, instance, **kwargs):
    # Add document to es index
    try:
        existing_entry = get_object_from_index(
            ELASTICSEARCH_DICTIONARY_ENTRY_INDEX, instance.id
        )
        (
            translations_text,
            part_of_speech_text,
        ) = get_translation_and_part_of_speech_text(instance)
        notes_text = get_notes_text(instance)
        categories = get_categories_ids(instance)

        if existing_entry:
            # Check if object is already indexed, then update
            index_entry = DictionaryEntryDocument.get(id=existing_entry["_id"])
            index_entry.update(
                site_id=str(instance.site.id),
                title=instance.title,
                type=instance.type,
                translation=translations_text,
                part_of_speech=part_of_speech_text,
                note=notes_text,
<<<<<<< HEAD
                categories=categories,
=======
                custom_order=instance.custom_order,
>>>>>>> aeb9f0c0
                exclude_from_games=instance.exclude_from_games,
                exclude_from_kids=instance.exclude_from_kids,
            )
        else:
            # Create new entry if it doesn't exist
            index_entry = DictionaryEntryDocument(
                document_id=str(instance.id),
                site_id=str(instance.site.id),
                title=instance.title,
                type=instance.type,
                translation=translations_text,
                part_of_speech=part_of_speech_text,
                note=notes_text,
<<<<<<< HEAD
                categories=categories,
=======
                custom_order=instance.custom_order,
>>>>>>> aeb9f0c0
                exclude_from_games=instance.exclude_from_games,
                exclude_from_kids=instance.exclude_from_kids,
            )
            index_entry.save()
    except ConnectionError:
        logger = logging.getLogger(ELASTICSEARCH_LOGGER)
        logger.warning(
            ES_CONNECTION_ERROR % (SearchIndexEntryTypes.DICTIONARY_ENTRY, instance.id)
        )


# Delete entry from index
@receiver(post_delete, sender=DictionaryEntry)
def delete_from_index(sender, instance, **kwargs):
    logger = logging.getLogger(ELASTICSEARCH_LOGGER)

    try:
        existing_entry = get_object_from_index(
            ELASTICSEARCH_DICTIONARY_ENTRY_INDEX, instance.id
        )
        index_entry = DictionaryEntryDocument.get(id=existing_entry["_id"])
        index_entry.delete()
    except ConnectionError:
        logger.warning(
            ES_CONNECTION_ERROR % (SearchIndexEntryTypes.DICTIONARY_ENTRY, instance.id)
        )


# Translation update
@receiver(post_delete, sender=Translation)
@receiver(post_save, sender=Translation)
def update_translation(sender, instance, **kwargs):
    logger = logging.getLogger(ELASTICSEARCH_LOGGER)
    dictionary_entry = instance.dictionary_entry

    translations_text, part_of_speech_text = get_translation_and_part_of_speech_text(
        dictionary_entry
    )

    try:
        existing_entry = get_object_from_index(
            ELASTICSEARCH_DICTIONARY_ENTRY_INDEX, dictionary_entry.id
        )
        if not existing_entry:
            raise NotFoundError

        dictionary_entry_doc = DictionaryEntryDocument.get(id=existing_entry["_id"])
        dictionary_entry_doc.update(
            translation=translations_text,
            part_of_speech=part_of_speech_text,
        )
    except ConnectionError:
        logger.warning(
            ES_CONNECTION_ERROR % (SearchIndexEntryTypes.DICTIONARY_ENTRY, instance.id)
        )
    except NotFoundError:
        logger.warning(
            ES_NOT_FOUND_ERROR
            % (
                "translation_update_signal",
                SearchIndexEntryTypes.DICTIONARY_ENTRY,
                dictionary_entry.id,
            )
        )


# Note update
@receiver(post_delete, sender=Note)
@receiver(post_save, sender=Note)
def update_notes(sender, instance, **kwargs):
    logger = logging.getLogger(ELASTICSEARCH_LOGGER)
    dictionary_entry = instance.dictionary_entry
    notes_text = get_notes_text(dictionary_entry)

    try:
        existing_entry = get_object_from_index(
            ELASTICSEARCH_DICTIONARY_ENTRY_INDEX, dictionary_entry.id
        )
        if not existing_entry:
            raise NotFoundError

        dictionary_entry_doc = DictionaryEntryDocument.get(id=existing_entry["_id"])
        dictionary_entry_doc.update(note=notes_text)
    except ConnectionError:
        logger.warning(
            ES_CONNECTION_ERROR % (SearchIndexEntryTypes.DICTIONARY_ENTRY, instance.id)
        )
    except NotFoundError:
        logger.warning(
            ES_NOT_FOUND_ERROR
            % (
                "notes_update_signal",
                SearchIndexEntryTypes.DICTIONARY_ENTRY,
                dictionary_entry.id,
            )
        )


# If a site is deleted, delete all docs from index related to site
@receiver(post_delete, sender=Site)
def delete_related_docs(sender, instance, **kwargs):
    logger = logging.getLogger(ELASTICSEARCH_LOGGER)
    dictionary_entries_set = instance.dictionaryentry_set.all()

    for dictionary_entry in dictionary_entries_set:
        try:
            existing_entry = get_object_from_index(
                ELASTICSEARCH_DICTIONARY_ENTRY_INDEX, dictionary_entry.id
            )
            if not existing_entry:
                raise NotFoundError

            dictionary_entry_doc = DictionaryEntryDocument.get(id=existing_entry["_id"])
            dictionary_entry_doc.delete()
        except ConnectionError:
            logger.warning(
                ES_CONNECTION_ERROR
                % (SearchIndexEntryTypes.DICTIONARY_ENTRY, instance.id)
            )
        except NotFoundError:
            logger.warning(
                ES_NOT_FOUND_ERROR
                % (
                    "sites_delete_signal",
                    SearchIndexEntryTypes.DICTIONARY_ENTRY,
                    dictionary_entry.id,
                )
            )<|MERGE_RESOLUTION|>--- conflicted
+++ resolved
@@ -68,11 +68,8 @@
                 translation=translations_text,
                 part_of_speech=part_of_speech_text,
                 note=notes_text,
-<<<<<<< HEAD
+                custom_order=instance.custom_order,
                 categories=categories,
-=======
-                custom_order=instance.custom_order,
->>>>>>> aeb9f0c0
                 exclude_from_games=instance.exclude_from_games,
                 exclude_from_kids=instance.exclude_from_kids,
             )
@@ -86,11 +83,8 @@
                 translation=translations_text,
                 part_of_speech=part_of_speech_text,
                 note=notes_text,
-<<<<<<< HEAD
+                custom_order=instance.custom_order,
                 categories=categories,
-=======
-                custom_order=instance.custom_order,
->>>>>>> aeb9f0c0
                 exclude_from_games=instance.exclude_from_games,
                 exclude_from_kids=instance.exclude_from_kids,
             )
