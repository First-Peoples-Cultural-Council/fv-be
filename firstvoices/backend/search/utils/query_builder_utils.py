from enum import Enum

from django.core.exceptions import ValidationError
from elasticsearch_dsl import Q

from backend.models import Membership
from backend.models.category import Category
from backend.models.characters import Alphabet
from backend.models.constants import AppRole, Role, Visibility
from backend.models.dictionary import TypeOfDictionaryEntry
from backend.permissions.utils import get_app_role
from backend.search.utils.constants import (
    ELASTICSEARCH_DICTIONARY_ENTRY_INDEX,
    ELASTICSEARCH_SONG_INDEX,
    VALID_DOCUMENT_TYPES,
)
<<<<<<< HEAD
=======
from backend.search.utils.constants import VALID_DOCUMENT_TYPES
from backend.utils.character_utils import clean_input

BASE_BOOST = 1.0  # default value of boost
FULL_TEXT_SEARCH_BOOST = 1.1
FUZZY_MATCH_BOOST = 1.2
EXACT_MATCH_BOOST = 1.5
>>>>>>> 9a18b413


class SearchDomains(Enum):
    BOTH = "both"
    LANGUAGE = "language"
    TRANSLATION = "translation"


def get_indices(types):
    """
    Returns list of indices to go through depending on the docType
    words|phrases = ELASTICSEARCH_DICTIONARY_ENTRY_INDEX
    songs = ELASTICSEARCH_SONG_INDEX
    stories = ELASTICSEARCH_STORY_INDEX
    """
    indices = set()

    for doc_type in types:
        if doc_type == "word" or doc_type == "phrase":
            indices.add(ELASTICSEARCH_DICTIONARY_ENTRY_INDEX)
        elif doc_type == "song":
            indices.add(ELASTICSEARCH_SONG_INDEX)

    return list(indices)


def get_cleaned_search_term(q):
    """
    clean and nfc-normalize incoming string.
    case-sensitivity handled by analyzer in the search document.
    """
    return clean_input(q)


# sub-queries utils
def get_types_query(types):
    # Adding type filters
    # If only one of the "words" or "phrases" is present, we need to filter out the other one
    # no action required if both are present
    if "words" in types and "phrases" not in types:
        return Q(~Q("match", type=TypeOfDictionaryEntry.PHRASE))
    elif "phrases" in types and "words" not in types:
        return Q(~Q("match", type=TypeOfDictionaryEntry.WORD))
    else:
        return None


def get_site_filter_query(site_id):
    return Q("bool", filter=[Q("term", site_id=site_id)])


def get_view_permissions_filter(user):
    """
    Re-creation of the is_visible_object filter from backend/permissions/filters/view.py
    The logic is translated into an ES query.

    NOTE: If the filter logic or predicates in backend/permissions/filters/view.py change, this function MUST also
    be updated to reflect those changes.
    """

    # base.is_at_least_staff_admin(user)
    # if user has a staff app role or higher, they can see all objects
    app_role = get_app_role(user)
    if app_role >= AppRole.STAFF:
        return None

    # base.has_member_access_to_obj(user) + has_team_access_to_obj(user)
    # create the base bool query
    query = Q("bool")
    filter_list = []

    user_memberships = Membership.objects.filter(user=user)

    for membership in user_memberships:
        # create a filter for each membership
        if (
            membership.role == Role.LANGUAGE_ADMIN
            or membership.role == Role.EDITOR
            or membership.role == Role.ASSISTANT
        ):
            filter_list.append(
                Q("term", site_id=membership.site.id)
                & Q("range", visibility={"gte": Visibility.TEAM})
            )
        elif membership.role == Role.MEMBER:
            filter_list.append(
                Q("term", site_id=membership.site.id)
                & Q("range", visibility={"gte": Visibility.MEMBERS})
            )

    # base.has_public_access_to_obj(user)
    filter_list.append(
        Q("term", site_visibility=Visibility.PUBLIC)
        & Q("term", visibility=Visibility.PUBLIC)
    )

    # add all the filters to the query
    for f in filter_list:
        query.should.append(f)

    return query


def get_starts_with_query(site_id, starts_with_char):
    unknown_character_flag = "⚑"

    # Check if a custom_order_character is present, if present, look up in the custom_order field
    # if not, look in the title field
    alphabet = Alphabet.objects.filter(site_id=site_id).first()
    cleaned_char = alphabet.clean_confusables(starts_with_char)
    custom_order_character = alphabet.get_custom_order(cleaned_char)

    if unknown_character_flag in custom_order_character:
        # unknown custom_order character present, look in title field
        starts_with_filter = Q("prefix", title=starts_with_char)
    else:
        # look in custom_order field
        starts_with_filter = Q("prefix", custom_order=custom_order_character)

    return Q("bool", filter=[starts_with_filter])


def get_category_query(category_id):
    query_categories = []

    # category_id passed down here is validated in the view, assuming the following will always return a category
    category = Category.objects.filter(id=category_id)[0]
    query_categories.append(str(category.id))

    # looking for child categories
    child_categories = category.children.all()
    if len(child_categories):
        for child_category in child_categories:
            query_categories.append(str(child_category.id))

    return Q("bool", filter=[Q("terms", categories=query_categories)])


def get_kids_query(kids):
    return Q("bool", filter=[Q("term", exclude_from_kids=not kids)])


def get_games_query(games):
    return Q("bool", filter=[Q("term", exclude_from_games=not games)])


# Search params validation
def get_valid_document_types(input_types, allowed_values=VALID_DOCUMENT_TYPES):
    if not input_types:
        return allowed_values

    values = input_types.split(",")
    selected_values = [
        value.strip().lower()
        for value in values
        if value.strip().lower() in allowed_values
    ]

    if len(selected_values) == 0:
        return None

    return selected_values


def get_valid_domain(input_domain_str):
    string_lower = input_domain_str.strip().lower()

    if not string_lower:
        return "both"

    if (
        string_lower == SearchDomains.BOTH.value
        or string_lower == SearchDomains.LANGUAGE.value
        or string_lower == SearchDomains.TRANSLATION.value
    ):
        return string_lower
    else:  # if invalid string is passed
        return None


def get_valid_starts_with_char(input_str):
    # Starting alphabet can be a combination of characters as well
    # taking only first word if multiple words are supplied
    valid_str = str(input_str).strip().lower().split(" ")[0]
    return valid_str


def get_valid_category_id(site, input_category):
    # If input_category is empty, category filter should not be added
    if input_category:
        try:
            # If category does not belong to the site specified, return empty result set
            valid_category = site.category_set.filter(id=input_category)
            if len(valid_category):
                return valid_category[0].id
        except ValidationError:
            return None

    return None


def get_valid_boolean(input_val):
    # Python treats bool("False") as true, thus manual verification
    if str(input_val).strip().lower() in ["true"]:
        return True
    else:
        return False<|MERGE_RESOLUTION|>--- conflicted
+++ resolved
@@ -14,16 +14,7 @@
     ELASTICSEARCH_SONG_INDEX,
     VALID_DOCUMENT_TYPES,
 )
-<<<<<<< HEAD
-=======
-from backend.search.utils.constants import VALID_DOCUMENT_TYPES
 from backend.utils.character_utils import clean_input
-
-BASE_BOOST = 1.0  # default value of boost
-FULL_TEXT_SEARCH_BOOST = 1.1
-FUZZY_MATCH_BOOST = 1.2
-EXACT_MATCH_BOOST = 1.5
->>>>>>> 9a18b413
 
 
 class SearchDomains(Enum):
