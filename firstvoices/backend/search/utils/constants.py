--- conflicted
+++ resolved
@@ -1,12 +1,10 @@
 from django.db.models import TextChoices
 from django.utils.translation import gettext as _
 
-<<<<<<< HEAD
+VALID_DOCUMENT_TYPES = ["words", "phrases"]
+
 # Index names
 ELASTICSEARCH_DICTIONARY_ENTRY_INDEX = "dictionary_entry"
-=======
-VALID_DOCUMENT_TYPES = ["words", "phrases"]
->>>>>>> 747e80ff
 
 # Error messages
 ES_CONNECTION_ERROR = (
