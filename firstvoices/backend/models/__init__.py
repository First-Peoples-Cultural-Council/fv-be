--- conflicted
+++ resolved
@@ -16,16 +16,13 @@
     Translation,
 )
 from .immersion_labels import ImmersionLabel  # noqa F401
-<<<<<<< HEAD
-from .jobs import BulkVisibilityJob, CustomOrderRecalculationResult  # noqa F401
-=======
 from .import_jobs import (  # noqa F401
     ImportJob,
     ImportJobMode,
     ImportJobReport,
     ImportJobReportRow,
 )
->>>>>>> 7d76183a
+from .jobs import BulkVisibilityJob, CustomOrderRecalculationResult  # noqa F401
 from .join_request import JoinRequest  # noqa F401
 from .media import Image  # noqa F401
 from .mtd import MTDExportFormat  # noqa F401
