--- conflicted
+++ resolved
@@ -277,21 +277,6 @@
             self.logger.warning("Empty confusable map for site %s", self.site)
             return None
 
-<<<<<<< HEAD
-=======
-    def clean_confusables(self, text: str) -> str:
-        """
-        Applies the mapper's confusable cleanup transducer to a string,
-        converting all instances of confusables to instances of characters or
-        variant characters.
-        """
-        if self.input_to_canonical_map:
-            return self.preprocess_transducer(text).output_string
-        else:
-            self.logger.debug("No confusables listed for site %s", self.site)
-            return text
-
->>>>>>> c4e2edc0
     @property
     def presort_transducer(self):
         """
