--- conflicted
+++ resolved
@@ -16,15 +16,9 @@
         verbose_name_plural = _("site pages")
         rules_permissions = {
             "view": predicates.is_visible_object,
-<<<<<<< HEAD
             "add": predicates.can_add_controlled_data,
             "change": predicates.can_edit_controlled_data,
             "delete": predicates.can_delete_controlled_data,
-=======
-            "add": predicates.is_language_admin_or_super,
-            "change": predicates.is_language_admin_or_super,
-            "delete": predicates.is_language_admin_or_super,
->>>>>>> bcdbc536
         }
         constraints = [
             # Constraint to ensure a SitePage has either a banner image or video or none but not both.
