--- conflicted
+++ resolved
@@ -1,21 +1,9 @@
-<<<<<<< HEAD
-from django.core.exceptions import PermissionDenied
-from django.http import Http404
-from drf_spectacular.utils import OpenApiResponse, extend_schema, extend_schema_view
-from rest_framework.viewsets import ModelViewSet
-
-from backend.models import DictionaryEntry, Site
-from backend.predicates import utils
-from backend.serializers.dictionary_serializers import DictionaryEntryDetailSerializer
-from backend.views.base_views import FVPermissionViewSetMixin
-=======
 from drf_spectacular.utils import OpenApiResponse, extend_schema, extend_schema_view
 from rest_framework.viewsets import ModelViewSet
 
 from backend.models import DictionaryEntry
 from backend.serializers.dictionary_serializers import DictionaryEntryDetailSerializer
 from backend.views.base_views import FVPermissionViewSetMixin, SiteContentViewSetMixin
->>>>>>> b01da137
 
 
 @extend_schema_view(
@@ -36,13 +24,9 @@
         },
     ),
 )
-<<<<<<< HEAD
-class DictionaryViewSet(FVPermissionViewSetMixin, ModelViewSet):
-=======
 class DictionaryViewSet(
     FVPermissionViewSetMixin, SiteContentViewSetMixin, ModelViewSet
 ):
->>>>>>> b01da137
     """
     Dictionary entry information.
     """
@@ -50,21 +34,6 @@
     http_method_names = ["get"]
     serializer_class = DictionaryEntryDetailSerializer
 
-<<<<<<< HEAD
-    def get_validated_site(self):
-        site_slug = self.kwargs["site_slug"]
-        site = Site.objects.filter(slug=site_slug)
-
-        if site.count() == 0:
-            raise Http404
-
-        if utils.filter_by_viewable(self.request.user, site).count() == 0:
-            raise PermissionDenied
-
-        return site
-
-=======
->>>>>>> b01da137
     def get_queryset(self):
         site = self.get_validated_site()
         if site.count() > 0:
