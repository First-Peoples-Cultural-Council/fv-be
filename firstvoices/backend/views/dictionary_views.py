--- conflicted
+++ resolved
@@ -55,8 +55,7 @@
                 )
             )
         else:
-<<<<<<< HEAD
-            return DictionaryEntry.objects.filter(site__slug=None)
+            return DictionaryEntry.objects.none()
 
 
 @extend_schema_view(
@@ -134,7 +133,4 @@
 
         # Pulling the first element from viewable words
         words = utils.filter_by_viewable(self.request.user, queryset)
-        return words[:1]
-=======
-            return DictionaryEntry.objects.none()
->>>>>>> b0f6ede4
+        return words[:1]