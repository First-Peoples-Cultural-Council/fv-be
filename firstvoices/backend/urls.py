--- conflicted
+++ resolved
@@ -40,15 +40,12 @@
     CustomOrderRecalculatePreviewView,
     basename="dictionary-cleanup/preview",
 )
-<<<<<<< HEAD
 sites_router.register(r"search", SiteSearchViewsSet, basename="site-search")
-=======
 sites_router.register(
     r"dictionary-cleanup",
     CustomOrderRecalculateView,
     basename="dictionary-cleanup",
 )
->>>>>>> ef58d094
 
 app_name = "api"
 
