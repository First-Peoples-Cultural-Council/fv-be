--- conflicted
+++ resolved
@@ -10,9 +10,6 @@
 from .base_api_test import BaseSiteControlledContentApiTest
 
 
-<<<<<<< HEAD
-class TestDictionaryEndpoints(BaseSiteControlledContentApiTest):
-=======
 class AcknowledgementFactory(DjangoModelFactory):
     class Meta:
         model = dictionary.Acknowledgement
@@ -38,8 +35,7 @@
         model = dictionary.Translation
 
 
-class TestDictionaryEndpoint(BaseSiteContentApiTest):
->>>>>>> 935c0e51
+class TestDictionaryEndpoint(BaseSiteControlledContentApiTest):
     """
     End-to-end tests that the dictionary endpoints have the expected behaviour.
     """
