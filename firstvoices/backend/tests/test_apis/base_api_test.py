import json

import pytest
from django.core.exceptions import ObjectDoesNotExist
from django.utils.http import urlencode
from rest_framework.reverse import reverse
from rest_framework.test import APIClient

from backend.models.constants import AppRole, Role, Visibility
from backend.tests import factories


class BaseApiTest:
    """
    Minimal setup for api integration testing.
    """

    API_LIST_VIEW = ""  # E.g., "api:site-list"
    API_DETAIL_VIEW = ""  # E.g., "api:site-detail"
    APP_NAME = "backend"

    client = None

    def get_list_endpoint(self):
        return reverse(self.API_LIST_VIEW, current_app=self.APP_NAME)

    def get_detail_endpoint(self, key):
        return reverse(self.API_DETAIL_VIEW, current_app=self.APP_NAME, args=[key])

    def setup_method(self):
        self.client = APIClient()

    def create_minimal_instance(self, visibility):
        raise NotImplementedError()

    def get_expected_response(self, instance):
        raise NotImplementedError()


class ListApiTestMixin:
    """
    Basic tests for non-site-content list APIs. Use with BaseApiTest.

    Does NOT include permission-related tests.
    """

    def get_expected_list_response_item(self, instance):
        return self.get_expected_response(instance)

    @pytest.mark.django_db
    def test_list_empty(self):
        response = self.client.get(self.get_list_endpoint())

        assert response.status_code == 200
        response_data = json.loads(response.content)
        assert len(response_data["results"]) == 0
        assert response_data["count"] == 0

    @pytest.mark.django_db
    def test_list_minimal(self):
        instance = self.create_minimal_instance(visibility=Visibility.PUBLIC)

        response = self.client.get(self.get_list_endpoint())

        assert response.status_code == 200

        response_data = json.loads(response.content)
        assert response_data["count"] == 1
        assert len(response_data["results"]) == 1

        assert response_data["results"][0] == self.get_expected_list_response_item(
            instance
        )


class DetailApiTestMixin:
    """
    Basic tests for non-site-content detail APIs. Use with BaseApiTest.

    Does NOT include permission-related tests.
    """

    def get_expected_detail_response(self, instance):
        return self.get_expected_response(instance)

    @pytest.mark.django_db
    def test_detail_404(self):
        response = self.client.get(self.get_detail_endpoint("fake-key"))
        assert response.status_code == 404

    @pytest.mark.django_db
    def test_detail_minimal(self):
        instance = self.create_minimal_instance(visibility=Visibility.PUBLIC)

        response = self.client.get(self.get_detail_endpoint(key=instance.id))

        assert response.status_code == 200

        response_data = json.loads(response.content)
        assert response_data == self.get_expected_detail_response(instance)


class ReadOnlyApiTests(ListApiTestMixin, DetailApiTestMixin, BaseApiTest):
    pass


class BaseSiteContentApiTest:
    """
    Minimal setup for site content api integration testing.
    """

    API_LIST_VIEW = ""  # E.g., "api:site-list"
    API_DETAIL_VIEW = ""  # E.g., "api:site-detail"
    APP_NAME = "backend"

    client = None

    def get_list_endpoint(self, site_slug, query_kwargs=None):
        """
        query_kwargs accept query parameters e.g. query_kwargs={"contains": "WORD"}
        """
        url = reverse(self.API_LIST_VIEW, current_app=self.APP_NAME, args=[site_slug])
        if query_kwargs:
            return f"{url}?{urlencode(query_kwargs)}"
        return url

    def get_detail_endpoint(self, key, site_slug):
        return reverse(
            self.API_DETAIL_VIEW, current_app=self.APP_NAME, args=[site_slug, str(key)]
        )

    def setup_method(self):
        self.client = APIClient()

    def create_site_with_non_member(self, site_visibility):
        user = factories.get_non_member_user()
        self.client.force_authenticate(user=user)
        site = factories.SiteFactory.create(visibility=site_visibility)

        return site

    def create_minimal_instance(self, site, visibility):
        raise NotImplementedError()

    def get_expected_response(self, instance, site):
        raise NotImplementedError()

    def get_lookup_key(self, instance):
        return instance.id


class SiteContentListApiTestMixin:
    """
    For use with BaseSiteContentApiTest
    """

    def get_expected_list_response_item(self, instance, site):
        return self.get_expected_response(instance, site)

    @pytest.mark.django_db
    def test_list_404_site_not_found(self):
        user = factories.get_non_member_user()
        self.client.force_authenticate(user=user)

        response = self.client.get(self.get_list_endpoint(site_slug="missing-site"))

        assert response.status_code == 404

    @pytest.mark.parametrize(
        "visibility",
        [Visibility.MEMBERS, Visibility.TEAM],
    )
    @pytest.mark.django_db
    def test_list_403_site_not_visible(self, visibility):
        site = self.create_site_with_non_member(visibility)
        response = self.client.get(self.get_list_endpoint(site_slug=site.slug))

        assert response.status_code == 403

    @pytest.mark.django_db
    def test_list_empty(self):
        site = self.create_site_with_non_member(Visibility.PUBLIC)
        response = self.client.get(self.get_list_endpoint(site_slug=site.slug))

        assert response.status_code == 200
        response_data = json.loads(response.content)
        assert len(response_data["results"]) == 0
        assert response_data["count"] == 0

    @pytest.mark.parametrize("role", Role)
    @pytest.mark.django_db
    def test_list_member_access(self, role):
        site = factories.SiteFactory.create(visibility=Visibility.MEMBERS)
        user = factories.get_non_member_user()
        factories.MembershipFactory.create(user=user, site=site, role=role)
        self.client.force_authenticate(user=user)

        response = self.client.get(self.get_list_endpoint(site.slug))

        assert response.status_code == 200
        response_data = json.loads(response.content)
        assert response_data["results"] == []

    @pytest.mark.django_db
    def test_list_team_access(self):
        site = factories.SiteFactory.create(visibility=Visibility.TEAM)
        user = factories.get_non_member_user()
        factories.MembershipFactory.create(user=user, site=site, role=Role.ASSISTANT)
        self.client.force_authenticate(user=user)

        response = self.client.get(self.get_list_endpoint(site.slug))

        assert response.status_code == 200
        response_data = json.loads(response.content)
        assert response_data["results"] == []

    @pytest.mark.django_db
    def test_list_minimal(self):
        site = self.create_site_with_non_member(Visibility.PUBLIC)

        instance = self.create_minimal_instance(site=site, visibility=Visibility.PUBLIC)

        response = self.client.get(self.get_list_endpoint(site_slug=site.slug))

        assert response.status_code == 200

        response_data = json.loads(response.content)
        assert response_data["count"] == 1
        assert len(response_data["results"]) == 1

        assert response_data["results"][0] == self.get_expected_list_response_item(
            instance, site
        )


class SiteContentDetailApiTestMixin:
    """
    For use with BaseSiteContentApiTest
    """

    def get_expected_detail_response(self, instance, site):
        return self.get_expected_response(instance, site)

    @pytest.mark.django_db
    def test_detail_404_unknown_key(self):
        site = self.create_site_with_non_member(Visibility.PUBLIC)
        response = self.client.get(
            self.get_detail_endpoint(key="fake-key", site_slug=site.slug)
        )

        assert response.status_code == 404

    @pytest.mark.django_db
    def test_detail_404_site_not_found(self):
        site = self.create_site_with_non_member(Visibility.PUBLIC)
        instance = self.create_minimal_instance(site=site, visibility=Visibility.PUBLIC)

        response = self.client.get(
            self.get_detail_endpoint(
                key=self.get_lookup_key(instance), site_slug="invalid"
            )
        )

        assert response.status_code == 404

    @pytest.mark.django_db
    def test_detail_403_site_not_visible(self):
        site = self.create_site_with_non_member(Visibility.MEMBERS)

        instance = self.create_minimal_instance(site=site, visibility=Visibility.PUBLIC)

        response = self.client.get(
            self.get_detail_endpoint(
                key=self.get_lookup_key(instance), site_slug=site.slug
            )
        )

        assert response.status_code == 403

    @pytest.mark.parametrize("role", Role)
    @pytest.mark.django_db
    def test_detail_member_access(self, role):
        site = factories.SiteFactory.create(visibility=Visibility.MEMBERS)
        user = factories.get_non_member_user()
        factories.MembershipFactory.create(user=user, site=site, role=role)
        self.client.force_authenticate(user=user)

        instance = self.create_minimal_instance(
            site=site, visibility=Visibility.MEMBERS
        )

        response = self.client.get(
            self.get_detail_endpoint(
                key=self.get_lookup_key(instance), site_slug=site.slug
            )
        )

        assert response.status_code == 200

    @pytest.mark.django_db
    def test_detail_team_access(self):
        site = factories.SiteFactory.create(visibility=Visibility.TEAM)
        user = factories.get_non_member_user()
        factories.MembershipFactory.create(user=user, site=site, role=Role.ASSISTANT)
        self.client.force_authenticate(user=user)

        instance = self.create_minimal_instance(site=site, visibility=Visibility.TEAM)

        response = self.client.get(
            self.get_detail_endpoint(
                key=self.get_lookup_key(instance), site_slug=site.slug
            )
        )

        assert response.status_code == 200

    @pytest.mark.django_db
    def test_detail_minimal(self):
        site = self.create_site_with_non_member(Visibility.PUBLIC)
        instance = self.create_minimal_instance(site=site, visibility=Visibility.PUBLIC)

        response = self.client.get(
            self.get_detail_endpoint(
                key=self.get_lookup_key(instance), site_slug=site.slug
            )
        )

        assert response.status_code == 200

        response_data = json.loads(response.content)
        assert response_data == self.get_expected_detail_response(instance, site)


class ControlledListApiTestMixin:
    """
    For use with BaseSiteContentApiTest. Additional test cases for items with their own visibility settings, suitable
    for testing APIs related to BaseControlledSiteContentModel.
    """

    @pytest.mark.django_db
    def test_list_permissions(self):
        site = self.create_site_with_non_member(Visibility.PUBLIC)

        instance = self.create_minimal_instance(site=site, visibility=Visibility.PUBLIC)
        self.create_minimal_instance(site=site, visibility=Visibility.MEMBERS)
        self.create_minimal_instance(site=site, visibility=Visibility.TEAM)

        response = self.client.get(self.get_list_endpoint(site_slug=site.slug))

        assert response.status_code == 200

        response_data = json.loads(response.content)
        assert response_data["count"] == 1
        assert len(response_data["results"]) == 1

        assert response_data["results"][0] == self.get_expected_list_response_item(
            instance, site
        )

    @pytest.mark.django_db
    def test_create_assistant_permissions_valid(self):
        site, user = factories.get_site_with_member(
            site_visibility=Visibility.TEAM, user_role=Role.ASSISTANT
        )

        self.client.force_authenticate(user=user)

        data = self.get_valid_data(site)
        data["visibility"] = "team"

        response = self.client.post(
            self.get_list_endpoint(site_slug=site.slug),
            data=self.format_upload_data(data),
            content_type=self.content_type,
        )

        assert response.status_code == 201

    @pytest.mark.django_db
    def test_create_assistant_permissions_invalid(self):
        site, user = factories.get_site_with_member(
            site_visibility=Visibility.TEAM, user_role=Role.ASSISTANT
        )

        self.client.force_authenticate(user=user)

        data = self.get_valid_data(site)
        data["visibility"] = "public"

        response = self.client.post(
            self.get_list_endpoint(site_slug=site.slug),
            data=self.format_upload_data(data),
            content_type=self.content_type,
        )

        assert response.status_code == 400


class ControlledDetailApiTestMixin:
    """
    For use with BaseSiteContentApiTest. Additional test cases for items with their own visibility settings, suitable
    for testing APIs related to BaseControlledSiteContentModel.
    """

    @pytest.mark.django_db
    def test_detail_403_entry_not_visible(self):
        site = self.create_site_with_non_member(Visibility.PUBLIC)

        instance = self.create_minimal_instance(site=site, visibility=Visibility.TEAM)

        response = self.client.get(
            self.get_detail_endpoint(
                key=self.get_lookup_key(instance), site_slug=site.slug
            )
        )

        assert response.status_code == 403

    @pytest.mark.django_db
    def test_update_assistant_permissions_valid(self):
        site, user = factories.get_site_with_member(
            site_visibility=Visibility.TEAM, user_role=Role.ASSISTANT
        )

        instance = self.create_minimal_instance(site=site, visibility=Visibility.TEAM)

        self.client.force_authenticate(user=user)

        data = self.get_valid_data(site)
        data["visibility"] = "team"

        response = self.client.put(
            self.get_detail_endpoint(key=instance.slug, site_slug=site.slug)
            if instance.__class__ == SitePage
            else self.get_detail_endpoint(key=instance.id, site_slug=site.slug),
            data=self.format_upload_data(data),
            content_type=self.content_type,
        )

        assert response.status_code == 200

    @pytest.mark.django_db
    def test_update_assistant_permissions_invalid(self):
        site, user = factories.get_site_with_member(
            site_visibility=Visibility.TEAM, user_role=Role.ASSISTANT
        )

        instance = self.create_minimal_instance(site=site, visibility=Visibility.TEAM)

        self.client.force_authenticate(user=user)

        data = self.get_valid_data(site)
        data["visibility"] = "public"

        response = self.client.put(
            self.get_detail_endpoint(key=instance.slug, site_slug=site.slug)
            if instance.__class__ == SitePage
            else self.get_detail_endpoint(key=instance.id, site_slug=site.slug),
            data=self.format_upload_data(data),
            content_type=self.content_type,
        )

        assert response.status_code == 400


class WriteApiTestMixin:
    """Common functions for Create and Update tests"""

    content_type = "application/json"

    def get_invalid_data(self):
        """Returns an invalid data object suitable for failing create/update requests"""
        return {}

    def get_valid_data(self, site=None):
        """Returns a valid data object suitable for create/update requests"""
        raise NotImplementedError

    def format_upload_data(self, data):
        """Subclasses can override this to support something other than json"""
        return json.dumps(data)

    def create_site_with_app_admin(self, site_visibility, role=AppRole.SUPERADMIN):
        user = factories.get_app_admin(role)
        self.client.force_authenticate(user=user)
        site = factories.SiteFactory.create(visibility=site_visibility)

        return site


class SiteContentCreateApiTestMixin:
    """
    For use with BaseSiteContentApiTest
    """

    @pytest.mark.django_db
    def test_create_invalid_400(self):
        site = self.create_site_with_app_admin(Visibility.PUBLIC)

        response = self.client.post(
            self.get_list_endpoint(site_slug=site.slug),
            data=self.format_upload_data(self.get_invalid_data()),
            content_type=self.content_type,
        )

        assert response.status_code == 400

    @pytest.mark.django_db
    def test_create_private_site_403(self):
        site = self.create_site_with_non_member(Visibility.MEMBERS)

        response = self.client.post(
            self.get_list_endpoint(site_slug=site.slug),
            data=self.format_upload_data(self.get_valid_data(site)),
            content_type=self.content_type,
        )

        assert response.status_code == 403

    @pytest.mark.django_db
    def test_create_site_missing_404(self):
        site = self.create_site_with_non_member(Visibility.MEMBERS)

        response = self.client.post(
            self.get_list_endpoint(site_slug="missing-site"),
            data=self.format_upload_data(self.get_valid_data(site)),
            content_type=self.content_type,
        )

        assert response.status_code == 404

    @pytest.mark.django_db
    def test_create_success_201(self):
<<<<<<< HEAD
        site, user = factories.get_site_with_member(
            site_visibility=Visibility.PUBLIC, user_role=Role.EDITOR
        )

        self.client.force_authenticate(user=user)
=======
        site = self.create_site_with_app_admin(Visibility.PUBLIC)
        data = self.get_valid_data(site)
>>>>>>> bcdbc536

        response = self.client.post(
            self.get_list_endpoint(site_slug=site.slug),
            data=self.format_upload_data(data),
            content_type=self.content_type,
        )

        assert response.status_code == 201

        response_data = json.loads(response.content)
        pk = response_data["id"]

        self.assert_created_instance(pk, data)
        self.assert_created_response(data, response_data)

    def assert_created_instance(self, pk, data):
        raise NotImplementedError()

    def assert_created_response(self, expected_data, actual_response):
        raise NotImplementedError()


class SiteContentUpdateApiTestMixin:
    """
    For use with BaseSiteContentApiTest
    """

    model = None

    def get_updated_instance(self, original_instance):
        return self.model.objects.filter(pk=original_instance.pk).first()

    def assert_updated_instance(self, expected_data, actual_instance):
        raise NotImplementedError()

    def assert_update_response(self, expected_data, actual_response):
        raise NotImplementedError()

    @pytest.mark.django_db
    def test_update_invalid_400(self):
        site = self.create_site_with_app_admin(Visibility.PUBLIC)
        instance = self.create_minimal_instance(site=site, visibility=Visibility.PUBLIC)

        response = self.client.put(
            self.get_detail_endpoint(
                key=self.get_lookup_key(instance), site_slug=site.slug
            ),
            data=self.format_upload_data(self.get_invalid_data()),
            content_type=self.content_type,
        )

        assert response.status_code == 400

    @pytest.mark.django_db
    def test_update_403(self):
        site = self.create_site_with_non_member(Visibility.PUBLIC)
        instance = self.create_minimal_instance(site=site, visibility=Visibility.PUBLIC)

        response = self.client.put(
            self.get_detail_endpoint(
                key=self.get_lookup_key(instance), site_slug=site.slug
            ),
            data=self.format_upload_data(self.get_valid_data(site)),
            content_type=self.content_type,
        )

        assert response.status_code == 403

    @pytest.mark.django_db
    def test_update_site_missing_404(self):
        site = self.create_site_with_app_admin(Visibility.PUBLIC)
        instance = self.create_minimal_instance(site=site, visibility=Visibility.PUBLIC)

        response = self.client.put(
            self.get_detail_endpoint(
                key=self.get_lookup_key(instance), site_slug="missing-site"
            ),
            data=self.format_upload_data(self.get_valid_data(site)),
            content_type=self.content_type,
        )

        assert response.status_code == 404

    @pytest.mark.django_db
    def test_update_instance_missing_404(self):
        site = self.create_site_with_app_admin(Visibility.PUBLIC)

        response = self.client.put(
            self.get_detail_endpoint(key="missing-instance", site_slug=site.slug),
            data=self.format_upload_data(self.get_valid_data(site)),
            content_type=self.content_type,
        )

        assert response.status_code == 404

    @pytest.mark.django_db
    def test_update_success_200(self):
        site, user = factories.get_site_with_member(
            site_visibility=Visibility.PUBLIC, user_role=Role.EDITOR
        )

        self.client.force_authenticate(user=user)
        instance = self.create_minimal_instance(site=site, visibility=Visibility.PUBLIC)
        data = self.get_valid_data(site)

        response = self.client.put(
            self.get_detail_endpoint(
                key=self.get_lookup_key(instance), site_slug=site.slug
            ),
            data=self.format_upload_data(data),
            content_type=self.content_type,
        )

        assert response.status_code == 200
        response_data = json.loads(response.content)
        assert response_data["id"] == str(instance.id)

        self.assert_updated_instance(data, self.get_updated_instance(instance))
        self.assert_update_response(data, response_data)


class SiteContentDestroyApiTestMixin:
    """
    For use with BaseSiteContentApiTest
    """

    def add_related_objects(self, instance):
        raise NotImplementedError

    def assert_related_objects_deleted(self, instance):
        raise NotImplementedError

    def assert_instance_deleted(self, instance):
        with pytest.raises(ObjectDoesNotExist):
            type(instance).objects.get(id=instance.id)

    @pytest.mark.django_db
    def test_destroy_success_204(self):
        site, user = factories.get_site_with_member(
            site_visibility=Visibility.PUBLIC, user_role=Role.EDITOR
        )

        self.client.force_authenticate(user=user)
        instance = self.create_minimal_instance(site=site, visibility=Visibility.PUBLIC)
        self.add_related_objects(instance)

        response = self.client.delete(
            self.get_detail_endpoint(
                key=self.get_lookup_key(instance), site_slug=site.slug
            )
        )

        assert response.status_code == 204
        assert response.content == b""  # 0 bytes
        self.assert_instance_deleted(instance)
        self.assert_related_objects_deleted(instance)

    @pytest.mark.django_db
    def test_destroy_denied_403(self):
        site = self.create_site_with_non_member(Visibility.PUBLIC)
        instance = self.create_minimal_instance(site=site, visibility=Visibility.PUBLIC)

        response = self.client.delete(
            self.get_detail_endpoint(
                key=self.get_lookup_key(instance), site_slug=site.slug
            )
        )

        assert response.status_code == 403

    @pytest.mark.django_db
    def test_destroy_missing_404(self):
        site = self.create_site_with_app_admin(Visibility.PUBLIC)

        response = self.client.delete(
            self.get_detail_endpoint(key="missing-instance", site_slug=site.slug)
        )

        assert response.status_code == 404

    @pytest.mark.django_db
    def test_destroy_site_missing_404(self):
        site = self.create_site_with_app_admin(Visibility.PUBLIC)

        instance = self.create_minimal_instance(site=site, visibility=Visibility.PUBLIC)

        response = self.client.delete(
            self.get_detail_endpoint(
                key=self.get_lookup_key(instance), site_slug="missing-site"
            )
        )

        assert response.status_code == 404


class BaseReadOnlyUncontrolledSiteContentApiTest(
    SiteContentListApiTestMixin, SiteContentDetailApiTestMixin, BaseSiteContentApiTest
):
    pass


class BaseUncontrolledSiteContentApiTest(
    WriteApiTestMixin,
    SiteContentCreateApiTestMixin,
    SiteContentUpdateApiTestMixin,
    SiteContentDestroyApiTestMixin,
    BaseReadOnlyUncontrolledSiteContentApiTest,
):
    pass


class BaseReadOnlyControlledSiteContentApiTest(
    ControlledListApiTestMixin,
    ControlledDetailApiTestMixin,
    BaseReadOnlyUncontrolledSiteContentApiTest,
):
    pass


class BaseControlledSiteContentApiTest(
    ControlledListApiTestMixin,
    ControlledDetailApiTestMixin,
    BaseUncontrolledSiteContentApiTest,
):
    pass<|MERGE_RESOLUTION|>--- conflicted
+++ resolved
@@ -6,6 +6,7 @@
 from rest_framework.reverse import reverse
 from rest_framework.test import APIClient
 
+from backend.models import Category, SitePage
 from backend.models.constants import AppRole, Role, Visibility
 from backend.tests import factories
 
@@ -531,16 +532,14 @@
 
     @pytest.mark.django_db
     def test_create_success_201(self):
-<<<<<<< HEAD
+        user_role = Role.EDITOR if self.model is not Category else Role.LANGUAGE_ADMIN
+
         site, user = factories.get_site_with_member(
-            site_visibility=Visibility.PUBLIC, user_role=Role.EDITOR
-        )
-
-        self.client.force_authenticate(user=user)
-=======
-        site = self.create_site_with_app_admin(Visibility.PUBLIC)
+            site_visibility=Visibility.PUBLIC, user_role=user_role
+        )
+
+        self.client.force_authenticate(user=user)
         data = self.get_valid_data(site)
->>>>>>> bcdbc536
 
         response = self.client.post(
             self.get_list_endpoint(site_slug=site.slug),
@@ -638,8 +637,10 @@
 
     @pytest.mark.django_db
     def test_update_success_200(self):
+        user_role = Role.EDITOR if self.model is not Category else Role.LANGUAGE_ADMIN
+
         site, user = factories.get_site_with_member(
-            site_visibility=Visibility.PUBLIC, user_role=Role.EDITOR
+            site_visibility=Visibility.PUBLIC, user_role=user_role
         )
 
         self.client.force_authenticate(user=user)
@@ -679,8 +680,10 @@
 
     @pytest.mark.django_db
     def test_destroy_success_204(self):
+        user_role = Role.EDITOR if self.model is not Category else Role.LANGUAGE_ADMIN
+
         site, user = factories.get_site_with_member(
-            site_visibility=Visibility.PUBLIC, user_role=Role.EDITOR
+            site_visibility=Visibility.PUBLIC, user_role=user_role
         )
 
         self.client.force_authenticate(user=user)
