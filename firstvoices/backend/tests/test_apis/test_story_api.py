import json

import pytest

from backend.models.constants import Role, Visibility
from backend.models.story import Story
from backend.tests import factories

from .base_api_test import BaseControlledSiteContentApiTest
from .base_media_test import RelatedMediaTestMixin


class TestStoryEndpoint(RelatedMediaTestMixin, BaseControlledSiteContentApiTest):
    """
    End-to-end tests that the story endpoints have the expected behaviour.
    """

    API_LIST_VIEW = "api:story-list"
    API_DETAIL_VIEW = "api:story-detail"

    model = Story

    def create_minimal_instance(self, site, visibility):
        return factories.StoryFactory.create(site=site, visibility=visibility)

    def get_valid_data(self, site=None):
        cover_image = factories.ImageFactory.create(site=site)

        images = []
        videos = []
        audio = []

        for _ in range(3):
            images.append(factories.ImageFactory.create(site=site))
            videos.append(factories.VideoFactory.create(site=site))
            audio.append(factories.AudioFactory.create(site=site))

        return {
            "relatedAudio": [str(x.id) for x in audio],
            "relatedImages": [str(x.id) for x in images],
            "relatedVideos": [str(x.id) for x in videos],
            "coverImage": str(cover_image.id),
            "visibility": "Public",
            "title": "Title",
            "titleTranslation": "A translation of the title",
            "introduction": "introduction",
            "introductionTranslation": "A translation of the introduction",
            "notes": ["Test Note One", "Test Note Two", "Test Note Three"],
            "acknowledgements": ["Test Author", "Another Acknowledgement"],
            "excludeFromGames": True,
            "excludeFromKids": False,
            "author": "Dr. Author",
            "hideOverlay": True,
        }

    def assert_updated_instance(self, expected_data, actual_instance: Story):
        assert actual_instance.title == expected_data["title"]
        assert actual_instance.title_translation == expected_data["titleTranslation"]
        assert actual_instance.introduction == expected_data["introduction"]
        assert (
            actual_instance.introduction_translation
            == expected_data["introductionTranslation"]
        )
        assert actual_instance.exclude_from_games == expected_data["excludeFromGames"]
        assert actual_instance.exclude_from_kids == expected_data["excludeFromKids"]
        assert actual_instance.notes[0] == expected_data["notes"][0]
        assert (
            actual_instance.acknowledgements[0] == expected_data["acknowledgements"][0]
        )
        assert str(actual_instance.cover_image.id) == expected_data["coverImage"]

    def assert_update_response(self, expected_data, actual_response):
        assert actual_response["title"] == expected_data["title"]
<<<<<<< HEAD
        assert actual_response["pages"][0]["text"] == expected_data["pages"][0]["text"]
        assert len(actual_response["pages"][0]["relatedAudio"]) == 3

        response_related_audio_ids = []
        for i in actual_response["relatedAudio"]:
            response_related_audio_ids.append(i["id"])

        response_related_image_ids = []
        for i in actual_response["relatedImages"]:
            response_related_image_ids.append(i["id"])

        response_related_video_ids = []
        for i in actual_response["relatedVideos"]:
            response_related_video_ids.append(i["id"])

        assert sorted(response_related_audio_ids) == sorted(
            expected_data["relatedAudio"]
=======
        assert (
            actual_response["relatedAudio"][0]["id"] == expected_data["relatedAudio"][0]
>>>>>>> 12888214
        )
        assert sorted(response_related_image_ids) == sorted(
            expected_data["relatedImages"]
        )
        assert sorted(response_related_video_ids) == sorted(
            expected_data["relatedVideos"]
        )

        assert actual_response["coverImage"]["id"] == expected_data["coverImage"]
        assert actual_response["pages"] == []  # unchanged

    def assert_created_instance(self, pk, data):
        instance = Story.objects.get(pk=pk)
        return self.assert_updated_instance(data, instance)

    def assert_created_response(self, expected_data, actual_response):
        return self.assert_update_response(expected_data, actual_response)

    def add_related_objects(self, instance):
        factories.StoryPageFactory.create(story=instance)
        factories.StoryPageFactory.create(story=instance)

    def assert_related_objects_deleted(self, instance):
        assert instance.pages.count() == 0

    def create_instance_with_media(
        self,
        site,
        visibility,
        related_images=None,
        related_audio=None,
        related_videos=None,
    ):
        return factories.StoryFactory.create(
            site=site,
            visibility=visibility,
            related_images=related_images,
            related_audio=related_audio,
            related_videos=related_videos,
        )

    def get_expected_list_response_item(self, story, site):
        return {
            "url": f"http://testserver{self.get_detail_endpoint(key=story.id, site_slug=site.slug)}",
            "id": str(story.id),
            "visibility": "Public",
            "title": story.title,
            "coverImage": None,
            "titleTranslation": story.title_translation,
            "excludeFromGames": False,
            "excludeFromKids": False,
            "hideOverlay": story.hide_overlay,
        }

    def get_expected_response(self, story, site):
        return {
            "created": story.created.astimezone().isoformat(),
            "lastModified": story.last_modified.astimezone().isoformat(),
            "relatedAudio": [],
            "relatedImages": [],
            "relatedVideos": [],
            "url": f"http://testserver{self.get_detail_endpoint(key=story.id, site_slug=site.slug)}",
            "id": str(story.id),
            "visibility": "Public",
            "title": story.title,
            "site": {
                "id": str(site.id),
                "title": site.title,
                "slug": site.slug,
                "url": f"http://testserver/api/1.0/sites/{site.slug}",
                "language": site.language.title,
                "visibility": "Public",
            },
            "coverImage": None,
            "titleTranslation": story.title_translation,
            "introduction": story.introduction,
            "introductionTranslation": story.introduction_translation,
            "notes": [],
            "pages": [],
            "acknowledgements": [],
            "excludeFromGames": story.exclude_from_games,
            "excludeFromKids": story.exclude_from_kids,
            "author": story.author,
            "hideOverlay": story.hide_overlay,
        }

    @pytest.mark.django_db
    def test_pages_order(self):
        """Verify pages come back in defined order"""

        site = factories.SiteFactory.create(visibility=Visibility.PUBLIC)
        user = factories.get_non_member_user()
        factories.MembershipFactory.create(user=user, site=site, role=Role.ASSISTANT)
        self.client.force_authenticate(user=user)

        story = factories.StoryFactory.create(visibility=Visibility.TEAM, site=site)

        page1 = factories.StoryPageFactory.create(story=story, ordering=10)
        page2 = factories.StoryPageFactory.create(story=story, ordering=20)

        response = self.client.get(
            self.get_detail_endpoint(key=story.id, site_slug=site.slug)
        )

        assert response.status_code == 200
        response_data = json.loads(response.content)
        assert response_data["pages"][0]["text"] == page1.text
        assert response_data["pages"][1]["text"] == page2.text<|MERGE_RESOLUTION|>--- conflicted
+++ resolved
@@ -71,9 +71,6 @@
 
     def assert_update_response(self, expected_data, actual_response):
         assert actual_response["title"] == expected_data["title"]
-<<<<<<< HEAD
-        assert actual_response["pages"][0]["text"] == expected_data["pages"][0]["text"]
-        assert len(actual_response["pages"][0]["relatedAudio"]) == 3
 
         response_related_audio_ids = []
         for i in actual_response["relatedAudio"]:
@@ -89,11 +86,8 @@
 
         assert sorted(response_related_audio_ids) == sorted(
             expected_data["relatedAudio"]
-=======
-        assert (
-            actual_response["relatedAudio"][0]["id"] == expected_data["relatedAudio"][0]
->>>>>>> 12888214
         )
+
         assert sorted(response_related_image_ids) == sorted(
             expected_data["relatedImages"]
         )
