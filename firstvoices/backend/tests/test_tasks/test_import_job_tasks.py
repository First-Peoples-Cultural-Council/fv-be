--- conflicted
+++ resolved
@@ -755,9 +755,9 @@
 
         import_job = ImportJob.objects.get(id=import_job.id)
         validation_report = import_job.validation_report
-        assert "AUDIO_ID" in validation_report.accepted_columns
-        assert "img_id" in validation_report.accepted_columns
-        assert "video_id" in validation_report.accepted_columns
+        assert "AUDIO_IDS" in validation_report.accepted_columns
+        assert "img_ids" in validation_report.accepted_columns
+        assert "video_ids" in validation_report.accepted_columns
 
     def test_related_media_id_and_filename_columns_accepted(self):
         file_content = get_sample_file(
@@ -774,11 +774,11 @@
 
         import_job = ImportJob.objects.get(id=import_job.id)
         validation_report = import_job.validation_report
-        assert "AUDIO_ID" in validation_report.accepted_columns
+        assert "AUDIO_IDS" in validation_report.accepted_columns
         assert "audio_filename" in validation_report.accepted_columns
-        assert "img_id" in validation_report.accepted_columns
+        assert "img_ids" in validation_report.accepted_columns
         assert "img_filename" in validation_report.accepted_columns
-        assert "video_id" in validation_report.accepted_columns
+        assert "video_ids" in validation_report.accepted_columns
         assert "video_filename" in validation_report.accepted_columns
 
     def test_related_media_id_does_not_exist(self):
@@ -970,15 +970,9 @@
             status=JobStatus.ACCEPTED,
         )
 
-<<<<<<< HEAD
-        PersonFactory.create(name=f"{self.TEST_SPEAKER} 1", site=self.site)
-        PersonFactory.create(name=f"{self.TEST_SPEAKER} 2", site=self.site)
-        FileFactory(
-=======
-        factories.PersonFactory.create(name="Test Speaker 1", site=self.site)
-        factories.PersonFactory.create(name="Test Speaker 2", site=self.site)
+        factories.PersonFactory.create(name=f"{self.TEST_SPEAKER} 1", site=self.site)
+        factories.PersonFactory.create(name=f"{self.TEST_SPEAKER} 2", site=self.site)
         factories.FileFactory(
->>>>>>> f10006c5
             site=self.site,
             content=get_sample_file("sample-audio.mp3", "audio/mpeg"),
             import_job=import_job,
@@ -1016,17 +1010,17 @@
         if file_type == "audio":
             base_file = "sample-audio.mp3"
             file_ext = ".mp3"
-            media_factory = FileFactory
+            media_factory = factories.FileFactory
             mimetype = "audio/mpeg"
         elif file_type == "image":
             base_file = "sample-image.jpg"
             file_ext = ".jpg"
-            media_factory = ImageFileFactory
+            media_factory = factories.ImageFileFactory
             mimetype = "image/jpeg"
         elif file_type == "video":
             base_file = "video_example_small.mp4"
             file_ext = ".mp4"
-            media_factory = VideoFileFactory
+            media_factory = factories.VideoFileFactory
             mimetype = "video/mp4"
         else:
             return
@@ -1424,8 +1418,8 @@
         file_content = get_sample_file(
             "import_job/related_audio_multiple.csv", self.MIMETYPE
         )
-        file = FileFactory(content=file_content)
-        import_job = ImportJobFactory(
+        file = factories.FileFactory(content=file_content)
+        import_job = factories.ImportJobFactory(
             site=self.site,
             run_as_user=self.user,
             data=file,
@@ -1434,10 +1428,10 @@
         )
 
         self.upload_multiple_media_files(6, "related_audio", "audio", import_job)
-        PersonFactory.create(name=f"{self.TEST_SPEAKER} 1-1", site=self.site)
-        PersonFactory.create(name=f"{self.TEST_SPEAKER} 1-2", site=self.site)
-        PersonFactory.create(name=f"{self.TEST_SPEAKER} 2-1", site=self.site)
-        PersonFactory.create(name=f"{self.TEST_SPEAKER} 2-2", site=self.site)
+        factories.PersonFactory.create(name=f"{self.TEST_SPEAKER} 1-1", site=self.site)
+        factories.PersonFactory.create(name=f"{self.TEST_SPEAKER} 1-2", site=self.site)
+        factories.PersonFactory.create(name=f"{self.TEST_SPEAKER} 2-1", site=self.site)
+        factories.PersonFactory.create(name=f"{self.TEST_SPEAKER} 2-2", site=self.site)
 
         confirm_import_job(import_job.id)
 
@@ -1494,8 +1488,8 @@
         file_content = get_sample_file(
             "import_job/related_images_multiple.csv", self.MIMETYPE
         )
-        file = FileFactory(content=file_content)
-        import_job = ImportJobFactory(
+        file = factories.FileFactory(content=file_content)
+        import_job = factories.ImportJobFactory(
             site=self.site,
             run_as_user=self.user,
             data=file,
@@ -1548,8 +1542,8 @@
         file_content = get_sample_file(
             "import_job/related_videos_multiple.csv", self.MIMETYPE
         )
-        file = FileFactory(content=file_content)
-        import_job = ImportJobFactory(
+        file = factories.FileFactory(content=file_content)
+        import_job = factories.ImportJobFactory(
             site=self.site,
             run_as_user=self.user,
             data=file,
@@ -1582,8 +1576,8 @@
         file_content = get_sample_file(
             "import_job/related_media_full.csv", self.MIMETYPE
         )
-        file = FileFactory(content=file_content)
-        import_job = ImportJobFactory(
+        file = factories.FileFactory(content=file_content)
+        import_job = factories.ImportJobFactory(
             site=self.site,
             run_as_user=self.user,
             data=file,
@@ -1597,7 +1591,9 @@
 
         for x in range(1, 6):
             for z in range(1, 6):
-                PersonFactory.create(name=f"Test Speaker {x}-{z}", site=self.site)
+                factories.PersonFactory.create(
+                    name=f"Test Speaker {x}-{z}", site=self.site
+                )
 
         confirm_import_job(import_job.id)
 
