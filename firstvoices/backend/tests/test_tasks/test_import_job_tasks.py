import uuid
from unittest.mock import MagicMock, patch
from uuid import UUID

import pytest
import tablib
from django.utils.text import get_valid_filename

from backend.models import DictionaryEntry, ImportJob
from backend.models.constants import Visibility
from backend.models.dictionary import TypeOfDictionaryEntry
from backend.models.files import File
from backend.models.import_jobs import JobStatus
from backend.models.media import ImageFile, VideoFile
from backend.tasks.import_job_tasks import confirm_import_job, validate_import_job
from backend.tests import factories
from backend.tests.test_tasks.base_task_test import IgnoreTaskResultsMixin
from backend.tests.utils import get_sample_file


@pytest.mark.django_db
class TestBulkImportDryRun:
    MIMETYPE = "text/csv"

    def setup_method(self):
        self.user = factories.factories.get_superadmin()
        self.site = factories.SiteFactory(visibility=Visibility.PUBLIC)

    def import_invalid_dictionary_entries(self):
        file_content = get_sample_file(
            "import_job/invalid_dictionary_entries.csv", self.MIMETYPE
        )
        file = factories.FileFactory(content=file_content)
        import_job = factories.ImportJobFactory(
            site=self.site,
            run_as_user=self.user,
            data=file,
            validation_status=JobStatus.ACCEPTED,
        )

        validate_import_job(import_job.id)

        # Updated instance
        import_job = ImportJob.objects.get(id=import_job.id)

        return import_job

    def import_minimal_dictionary_entries(self):
        file_content = get_sample_file("import_job/minimal.csv", self.MIMETYPE)
        file = factories.FileFactory(content=file_content)
        import_job = factories.ImportJobFactory(
            site=self.site,
            run_as_user=self.user,
            data=file,
            validation_status=JobStatus.ACCEPTED,
        )

        validate_import_job(import_job.id)

        # Updated instance
        import_job = ImportJob.objects.get(id=import_job.id)

        return import_job

    def import_batch_with_media_files(self, filename):
        file_content = get_sample_file(f"import_job/{filename}", self.MIMETYPE)
        file = factories.FileFactory(content=file_content)
        import_job = factories.ImportJobFactory(
            site=self.site,
            run_as_user=self.user,
            data=file,
            validation_status=JobStatus.ACCEPTED,
        )
        factories.FileFactory(
            site=self.site,
            content=get_sample_file("sample-audio.mp3", "audio/mpeg"),
            import_job=import_job,
        )
        factories.ImageFileFactory(
            site=self.site,
            content=get_sample_file("sample-image.jpg", "image/jpeg"),
            import_job=import_job,
        )
        factories.VideoFileFactory(
            site=self.site,
            content=get_sample_file("video_example_small.mp4", "video/mp4"),
            import_job=import_job,
        )
        return import_job

    def import_with_missing_media(self):
        file_content = get_sample_file("import_job/minimal_media.csv", self.MIMETYPE)
        file = FileFactory(content=file_content)
        import_job = ImportJobFactory(
            site=self.site,
            run_as_user=self.user,
            data=file,
            validation_status=JobStatus.ACCEPTED,
        )
        validate_import_job(import_job.id)
        validated_import_job = ImportJob.objects.get(id=import_job.id)

        assert validated_import_job.validation_report.error_rows == 3

        return validated_import_job

    def add_missing_media_and_validate(self, import_job):
        # Add the media to the db
        FileFactory(
            site=self.site,
            content=get_sample_file("sample-audio.mp3", "audio/mpeg"),
            import_job=import_job,
        )
        ImageFileFactory(
            site=self.site,
            content=get_sample_file("sample-image.jpg", "image/jpeg"),
            import_job=import_job,
        )
        VideoFileFactory(
            site=self.site,
            content=get_sample_file("video_example_small.mp4", "video/mp4"),
            import_job=import_job,
        )

        # Validating again
        import_job.validation_status = JobStatus.ACCEPTED
        import_job.save()
        validate_import_job(import_job.id)

    def test_import_task_logs(self, caplog):
        import_job = self.import_minimal_dictionary_entries()

        assert (
            f"Task started. Additional info: ImportJob id: {import_job.id}, dry-run: True."
            in caplog.text
        )
        assert "Task ended." in caplog.text

    def test_base_case_dictionary_entries(self):
        file_content = get_sample_file("import_job/minimal.csv", self.MIMETYPE)
        file = factories.FileFactory(content=file_content)
        import_job = factories.ImportJobFactory(
            site=self.site,
            run_as_user=self.user,
            data=file,
            validation_status=JobStatus.ACCEPTED,
        )

        validate_import_job(import_job.id)

        # Updated instance
        import_job = ImportJob.objects.get(id=import_job.id)
        validation_report = import_job.validation_report

        assert validation_report.new_rows == 2
        assert validation_report.error_rows == 0

    def test_all_columns_dictionary_entries(self):
        # More columns could be added to this file/test later
        # as we start supporting more columns, e.g. related_media
        file_content = get_sample_file(
            "import_job/all_valid_columns.csv", self.MIMETYPE
        )
        file = factories.FileFactory(content=file_content)
        import_job = factories.ImportJobFactory(
            site=self.site,
            run_as_user=self.user,
            data=file,
            validation_status=JobStatus.ACCEPTED,
        )

        validate_import_job(import_job.id)

        # Updated instance
        import_job = ImportJob.objects.get(id=import_job.id)
        validation_report = import_job.validation_report
        accepted_columns = validation_report.accepted_columns
        ignored_columns = validation_report.ignored_columns

        assert validation_report.new_rows == 6
        assert validation_report.error_rows == 0

        expected_valid_columns = [
            "title",
            "type",
            "visibility",
            "include_in_games",
            "include_on_kids_site",
            "translation",
            "TRANSLATION_2",
            "translation_3",
            "translation_4",
            "translation_5",
            "acknowledgement",
            "acknowledgement_2",
            "acknowledgement_3",
            "acknowledgement_4",
            "acknowledgement_5",
            "note",
            "note_2",
            "note_3",
            "note_4",
            "note_5",
            "alternate_spelling",
            "alternate_spelling_2",
            "alternate_spelling_3",
            "alternate_spelling_4",
            "alternate_spelling_5",
            "category",
            "category_2",
            "category_3",
            "category_4",
            "category_5",
            "part_of_speech",
            "pronunciation",
            "pronunciation_2",
            "pronunciation_3",
            "pronunciation_4",
            "pronunciation_5",
        ]

        for column in expected_valid_columns:
            assert column in accepted_columns

        assert len(ignored_columns) == 0

    def test_default_values(self):
        file_content = get_sample_file("import_job/default_values.csv", self.MIMETYPE)
        file = factories.FileFactory(content=file_content)
        import_job = factories.ImportJobFactory(
            site=self.site,
            run_as_user=self.user,
            data=file,
            validation_status=JobStatus.ACCEPTED,
        )

        validate_import_job(import_job.id)

        # Updated instance
        import_job = ImportJob.objects.get(id=import_job.id)
        validation_report = import_job.validation_report

        assert validation_report.new_rows == 4
        assert validation_report.error_rows == 0

    def test_invalid_rows(self):
        import_job = self.import_invalid_dictionary_entries()
        validation_report = import_job.validation_report

        error_rows = validation_report.rows.all()
        error_rows_numbers = list(
            validation_report.rows.order_by("row_number").values_list(
                "row_number", flat=True
            )
        )

        assert len(error_rows) == 5
        assert error_rows_numbers == [2, 3, 4, 5, 6]

    def test_invalid_categories(self):
        file_content = get_sample_file(
            "import_job/invalid_categories.csv", self.MIMETYPE
        )  # 1st row in the file a valid row for control
        file = factories.FileFactory(content=file_content)
        import_job = factories.ImportJobFactory(
            site=self.site,
            run_as_user=self.user,
            data=file,
            validation_status=JobStatus.ACCEPTED,
        )

        validate_import_job(import_job.id)

        # Updated instance
        import_job = ImportJob.objects.get(id=import_job.id)
        validation_report = import_job.validation_report
        error_rows = validation_report.rows.all()
        error_rows_numbers = list(
            validation_report.rows.values_list("row_number", flat=True)
        )

        assert len(error_rows) == 3
        assert error_rows_numbers == [3, 4, 5]

    def test_validation_report_columns(self):
        file_content = get_sample_file("import_job/unknown_columns.csv", self.MIMETYPE)
        file = factories.FileFactory(content=file_content)
        import_job = factories.ImportJobFactory(
            site=self.site,
            run_as_user=self.user,
            data=file,
            validation_status=JobStatus.ACCEPTED,
        )

        validate_import_job(import_job.id)

        # Updated instance
        import_job = ImportJob.objects.get(id=import_job.id)
        validation_report = import_job.validation_report
        accepted_columns = validation_report.accepted_columns
        ignored_columns = validation_report.ignored_columns

        assert "abc" in ignored_columns
        assert "xyz" in ignored_columns

        assert "title" in accepted_columns
        assert "type" in accepted_columns

    def test_missing_original_column(self):
        file_content = get_sample_file(
            "import_job/original_header_missing.csv", self.MIMETYPE
        )
        file = factories.FileFactory(content=file_content)
        import_job = factories.ImportJobFactory(
            site=self.site,
            run_as_user=self.user,
            data=file,
            validation_status=JobStatus.ACCEPTED,
        )

        validate_import_job(import_job.id)

        # Updated instance
        import_job = ImportJob.objects.get(id=import_job.id)
        validation_report = import_job.validation_report
        accepted_columns = validation_report.accepted_columns
        ignored_columns = validation_report.ignored_columns

        assert "note_2" in ignored_columns
        assert "note_3" in ignored_columns

        assert "title" in accepted_columns
        assert "type" in accepted_columns

    def test_boolean_variations(self):
        file_content = get_sample_file(
            "import_job/boolean_variations.csv", self.MIMETYPE
        )
        file = factories.FileFactory(content=file_content)
        import_job = factories.ImportJobFactory(
            site=self.site,
            run_as_user=self.user,
            data=file,
            validation_status=JobStatus.ACCEPTED,
        )

        validate_import_job(import_job.id)

        # Updated instance
        import_job = ImportJob.objects.get(id=import_job.id)
        validation_report = import_job.validation_report

        assert validation_report.new_rows == 12
        assert validation_report.error_rows == 1

        validation_error_row = validation_report.rows.first()
        assert validation_error_row.row_number == 13
        assert (
            "Invalid value in include_on_kids_site column. Expected 'true' or 'false'."
            in validation_error_row.errors
        )

    def test_existing_related_entries(self):
        # For entries that are already present in the db
        factories.DictionaryEntryFactory(
            site=self.site, id=UUID("964b2b52-45c3-4c2f-90db-7f34c6599c1c")
        )
        factories.DictionaryEntryFactory(
            site=self.site,
            type=TypeOfDictionaryEntry.PHRASE,
            id=UUID("f93eb512-c0bc-49ac-bbf7-86ac1a9dc89d"),
        )

        file_content = get_sample_file(
            "import_job/valid_related_entries.csv", self.MIMETYPE
        )
        file = factories.FileFactory(content=file_content)
        import_job = factories.ImportJobFactory(
            site=self.site,
            run_as_user=self.user,
            data=file,
            validation_status=JobStatus.ACCEPTED,
        )

        validate_import_job(import_job.id)

        # Updated instance
        import_job = ImportJob.objects.get(id=import_job.id)
        validation_report = import_job.validation_report

        assert validation_report.new_rows == 2
        assert validation_report.error_rows == 0

    def test_invalid_related_entries(self):
        # For entries that are already present in the db
        # Referring to a different model
        factories.SongFactory(
            site=self.site, id=UUID("964b2b52-45c3-4c2f-90db-7f34c6599c1c")
        )

        file_content = get_sample_file(
            "import_job/invalid_related_entries.csv", self.MIMETYPE
        )
        file = factories.FileFactory(content=file_content)
        import_job = factories.ImportJobFactory(
            site=self.site,
            run_as_user=self.user,
            data=file,
            validation_status=JobStatus.ACCEPTED,
        )

        validate_import_job(import_job.id)

        # Updated instance
        import_job = ImportJob.objects.get(id=import_job.id)
        validation_report = import_job.validation_report

        assert validation_report.new_rows == 0
        assert validation_report.error_rows == 2

        validation_error_rows = validation_report.rows.all().order_by("row_number")

        assert validation_error_rows[0].row_number == 1
        assert (
            "Invalid DictionaryEntry supplied in column: related_entry. Expected field: id"
            in validation_error_rows[0].errors
        )

        assert validation_error_rows[1].row_number == 2
        assert (
            "No DictionaryEntry found with the provided id in column related_entry."
            in validation_error_rows[1].errors
        )

    def test_dry_run_failed(self, caplog):
        file = factories.FileFactory(
            content=get_sample_file("import_job/all_valid_columns.csv", self.MIMETYPE)
        )

        import_job = factories.ImportJobFactory(
            site=self.site,
            run_as_user=self.user,
            data=file,
            validation_status=JobStatus.ACCEPTED,
        )

        with patch(
            "backend.tasks.import_job_tasks.process_import_job_data",
            side_effect=Exception("Random exception."),
        ):
            validate_import_job(import_job.id)

            # Updated import job instance
            import_job = ImportJob.objects.get(id=import_job.id)
            assert import_job.validation_status == JobStatus.FAILED
            assert "Random exception." in caplog.text

    def test_failed_rows_csv(self):
        import_job = self.import_invalid_dictionary_entries()
        validation_report = import_job.validation_report
        error_rows = validation_report.rows.all()
        error_rows_numbers = list(
            validation_report.rows.order_by("row_number").values_list(
                "row_number", flat=True
            )
        )
        assert len(error_rows) == 5
        assert error_rows_numbers == [2, 3, 4, 5, 6]

        # Reading actual file
        file_content = get_sample_file(
            "import_job/invalid_dictionary_entries.csv", self.MIMETYPE
        )
        input_csv_table = tablib.Dataset().load(
            file_content.read().decode("utf-8-sig"), format="csv"
        )

        failed_rows_csv_table = tablib.Dataset().load(
            import_job.failed_rows_csv.content.read().decode("utf-8-sig"),
            format="csv",
        )

        assert len(failed_rows_csv_table) == 5

        for i in range(0, len(error_rows_numbers)):
            input_index = (
                error_rows_numbers[i] - 1
            )  # since we do +1 while generating error row numbers
            assert input_csv_table[input_index] == failed_rows_csv_table[i]

    def test_failed_rows_csv_not_generated_on_valid_rows(self):
        # To verify no failedRowsCsv is generated if all rows
        # in the input file are valid.

        import_job = self.import_minimal_dictionary_entries()
        assert import_job.failed_rows_csv is None

    @pytest.mark.parametrize(
        "validation_status",
        [None, JobStatus.STARTED, JobStatus.COMPLETE, JobStatus.FAILED],
    )
    def test_invalid_validation_status(self, validation_status, caplog):
        file_content = get_sample_file("import_job/minimal.csv", self.MIMETYPE)
        file = factories.FileFactory(content=file_content)
        import_job = factories.ImportJobFactory(
            site=self.site,
            run_as_user=self.user,
            data=file,
            validation_status=validation_status,
        )

        validate_import_job(import_job.id)
        import_job = ImportJob.objects.filter(id=import_job.id)[0]
        assert import_job.validation_status == JobStatus.FAILED
        assert "This job cannot be run due to consistency issues." in caplog.text

    @pytest.mark.parametrize(
        "status", [JobStatus.ACCEPTED, JobStatus.STARTED, JobStatus.COMPLETE]
    )
    def test_invalid_job_status(self, status, caplog):
        file_content = get_sample_file("import_job/minimal.csv", self.MIMETYPE)
        file = factories.FileFactory(content=file_content)
        import_job = factories.ImportJobFactory(
            site=self.site,
            run_as_user=self.user,
            data=file,
            validation_status=JobStatus.ACCEPTED,
            status=status,
        )

        validate_import_job(import_job.id)
        import_job = ImportJob.objects.filter(id=import_job.id)[0]
        assert import_job.validation_status == JobStatus.FAILED
        assert (
            "This job could not be started as it is either queued, or already running or completed. "
            f"ImportJob id: {import_job.id}." in caplog.text
        )

    def test_failed_rows_csv_is_updated_or_cleared_after_revalidation(self):
        # If the last validation is successful, the failed rows csv should
        # be updated or deleted
        file_content = get_sample_file("import_job/invalid_m2m.csv", self.MIMETYPE)
        file = factories.FileFactory(content=file_content)
        import_job = factories.ImportJobFactory(
            site=self.site,
            run_as_user=self.user,
            data=file,
            validation_status=JobStatus.ACCEPTED,
        )
        validate_import_job(import_job.id)

        import_job = ImportJob.objects.get(id=import_job.id)
        validation_report = import_job.validation_report
        error_rows_numbers = list(
            validation_report.rows.order_by("row_number").values_list(
                "row_number", flat=True
            )
        )

        assert validation_report.error_rows == 1
        assert error_rows_numbers == [2]
        assert import_job.failed_rows_csv is not None

        # Adding invalid_category as a category to the site
        factories.CategoryFactory.create(title="invalid", site=self.site)

        # Validating again
        import_job.validation_status = JobStatus.ACCEPTED
        import_job.save()
        validate_import_job(import_job.id)

        import_job = ImportJob.objects.get(id=import_job.id)
        validation_report = import_job.validation_report
        error_rows_numbers = list(
            validation_report.rows.order_by("row_number").values_list(
                "row_number", flat=True
            )
        )

        assert validation_report.error_rows == 0
        assert error_rows_numbers == []
        assert import_job.failed_rows_csv is None

    def test_missing_media(self):
<<<<<<< HEAD
        file_content = get_sample_file("import_job/minimal_media.csv", self.MIMETYPE)
        file = factories.FileFactory(content=file_content)
        import_job = factories.ImportJobFactory(
            site=self.site,
            run_as_user=self.user,
            data=file,
            validation_status=JobStatus.ACCEPTED,
        )
        validate_import_job(import_job.id)

        # Media should be missing initially
        import_job = ImportJob.objects.get(id=import_job.id)
        validation_report = import_job.validation_report
        error_rows = validation_report.rows.all().order_by("row_number")
        error_rows_numbers = error_rows.values_list("row_number", flat=True)

        assert validation_report.new_rows == 0
        assert validation_report.error_rows == 3
=======
        import_job = self.import_with_missing_media()
        error_rows = import_job.validation_report.rows.all().order_by("row_number")
        error_rows_numbers = error_rows.values_list("row_number", flat=True)

>>>>>>> f6fc4440
        assert list(error_rows_numbers) == [1, 2, 3]

        assert (
            "Media file missing in uploaded files: sample-audio.mp3."
            in error_rows[0].errors
        )
        assert (
            "Media file missing in uploaded files: sample-image.jpg."
            in error_rows[1].errors
        )
        assert (
            "Media file missing in uploaded files: video_example_small.mp4."
            in error_rows[2].errors
        )

    def test_all_media_present(self):
<<<<<<< HEAD
        file_content = get_sample_file("import_job/minimal_media.csv", self.MIMETYPE)
        file = factories.FileFactory(content=file_content)
        import_job = factories.ImportJobFactory(
            site=self.site,
            run_as_user=self.user,
            data=file,
            validation_status=JobStatus.ACCEPTED,
        )
        validate_import_job(import_job.id)
=======
        # Start with a validated import job that has missing media
        import_job = self.import_with_missing_media()
>>>>>>> f6fc4440

        self.add_missing_media_and_validate(import_job)

        # Verifying all missing media errors are resolved now
        import_job = ImportJob.objects.get(id=import_job.id)
        validation_report = import_job.validation_report
        assert validation_report.error_rows == 0
        assert validation_report.rows.count() == 0

    def test_failed_rows_csv_deleted(self):
        # Start with a validated import job that has missing media
        import_job = self.import_with_missing_media()
        failed_rows_csv_id = import_job.failed_rows_csv.id

        self.add_missing_media_and_validate(import_job)

        import_job_csv = File.objects.filter(id=failed_rows_csv_id)
        assert len(import_job_csv) == 0

<<<<<<< HEAD
        # Adding media to db
        factories.FileFactory(
=======
    def test_failed_rows_csv_deleted_and_replaced(self):
        # Start with a validated import job that has missing media
        import_job = self.import_with_missing_media()
        first_failed_rows_csv_id = import_job.failed_rows_csv.id

        # Add some of the media to the db
        FileFactory(
>>>>>>> f6fc4440
            site=self.site,
            content=get_sample_file("sample-audio.mp3", "audio/mpeg"),
            import_job=import_job,
        )
        factories.ImageFileFactory(
            site=self.site,
            content=get_sample_file("sample-image.jpg", "image/jpeg"),
            import_job=import_job,
        )
<<<<<<< HEAD
        factories.VideoFileFactory(
            site=self.site,
            content=get_sample_file("video_example_small.mp4", "video/mp4"),
            import_job=import_job,
        )
=======
>>>>>>> f6fc4440

        # Validating again
        import_job.validation_status = JobStatus.ACCEPTED
        import_job.save()
        validate_import_job(import_job.id)

        revalidated_import_job = ImportJob.objects.get(id=import_job.id)

        # Check that the out of date csv has been deleted
        first_failed_rows_csv = File.objects.filter(
            site=self.site, id=first_failed_rows_csv_id
        )
        assert len(first_failed_rows_csv) == 0

        # Confirm there is a new csv
        assert first_failed_rows_csv_id != revalidated_import_job.failed_rows_csv.id
        assert revalidated_import_job.failed_rows_csv is not None
        validation_report = revalidated_import_job.validation_report
        assert validation_report.error_rows == 1

    def test_related_audio_speakers(self):
        file_content = get_sample_file("import_job/related_audio.csv", self.MIMETYPE)
        file = factories.FileFactory(content=file_content)
        import_job = factories.ImportJobFactory(
            site=self.site,
            run_as_user=self.user,
            data=file,
            validation_status=JobStatus.ACCEPTED,
        )
        factories.FileFactory(
            site=self.site,
            content=get_sample_file("sample-audio.mp3", "audio/mpeg"),
            import_job=import_job,
        )
        factories.FileFactory(
            site=self.site,
            content=get_sample_file("import_job/Another audio.mp3", "audio/mpeg"),
            import_job=import_job,
        )
        validate_import_job(import_job.id)

        import_job = ImportJob.objects.get(id=import_job.id)
        validation_report = import_job.validation_report
        assert validation_report.error_rows == 1
        assert (
            "No Person found with the provided name in column audio_speaker."
            in validation_report.rows.all()[0].errors
        )

        factories.PersonFactory.create(name="Test Speaker 1", site=self.site)
        factories.PersonFactory.create(name="Test Speaker 2", site=self.site)

        import_job.validation_status = JobStatus.ACCEPTED
        import_job.save()
        validate_import_job(import_job.id)
        import_job = ImportJob.objects.get(id=import_job.id)
        validation_report = import_job.validation_report
        assert validation_report.error_rows == 0

    def test_multiple_errors_in_single_row(self):
        # If there are multiple issues present in one row, all issues should be displayed
        # along with their column name
        import_job = self.import_batch_with_media_files("mixed_errors.csv")
        validate_import_job(import_job.id)

        import_job = ImportJob.objects.get(id=import_job.id)
        validation_report = import_job.validation_report
        assert validation_report.error_rows == 1

        error_row = validation_report.rows.get(row_number=1)
        assert len(error_row.errors) == 4
        assert (
            "Invalid value in include_in_games column. Expected 'true' or 'false'."
            in error_row.errors
        )
        assert (
            "No Person found with the provided name in column audio_speaker."
            in error_row.errors
        )
        assert (
            "Invalid value in img_include_in_kids_site column. Expected 'true' or 'false'."
            in error_row.errors
        )
        assert (
            "Invalid value in video_include_in_kids_site column. Expected 'true' or 'false'."
            in error_row.errors
        )

    def test_duplicate_media_filenames(self):
        # If multiple rows have same filenames, only the first media instance will be imported
        # and used. The rest of the media will not be imported and should not give any issues.
        import_job = self.import_batch_with_media_files("duplicate_media_filenames.csv")
        factories.PersonFactory.create(name="Test Speaker 1", site=self.site)
        factories.PersonFactory.create(name="Test Speaker 2", site=self.site)

        validate_import_job(import_job.id)

        import_job = ImportJob.objects.get(id=import_job.id)
        validation_report = import_job.validation_report
        assert validation_report.error_rows == 0

    def test_related_media_id_columns_accepted(self):
        file_content = get_sample_file(
            "import_job/minimal_media_ids.csv", self.MIMETYPE
        )
        file = factories.FileFactory(content=file_content)
        import_job = factories.ImportJobFactory(
            site=self.site,
            run_as_user=self.user,
            data=file,
            validation_status=JobStatus.ACCEPTED,
        )
        validate_import_job(import_job.id)

        import_job = ImportJob.objects.get(id=import_job.id)
        validation_report = import_job.validation_report
        assert "AUDIO_ID" in validation_report.accepted_columns
        assert "img_id" in validation_report.accepted_columns
        assert "video_id" in validation_report.accepted_columns

    def test_related_media_id_and_filename_columns_accepted(self):
        file_content = get_sample_file(
            "import_job/minimal_media_mixed.csv", self.MIMETYPE
        )
        file = factories.FileFactory(content=file_content)
        import_job = factories.ImportJobFactory(
            site=self.site,
            run_as_user=self.user,
            data=file,
            validation_status=JobStatus.ACCEPTED,
        )
        validate_import_job(import_job.id)

        import_job = ImportJob.objects.get(id=import_job.id)
        validation_report = import_job.validation_report
        assert "AUDIO_ID" in validation_report.accepted_columns
        assert "audio_filename" in validation_report.accepted_columns
        assert "img_id" in validation_report.accepted_columns
        assert "img_filename" in validation_report.accepted_columns
        assert "video_id" in validation_report.accepted_columns
        assert "video_filename" in validation_report.accepted_columns

    def test_related_media_id_does_not_exist(self):
        file_content = get_sample_file(
            "import_job/minimal_media_ids.csv", self.MIMETYPE
        )
        file = factories.FileFactory(content=file_content)
        import_job = factories.ImportJobFactory(
            site=self.site,
            run_as_user=self.user,
            data=file,
            validation_status=JobStatus.ACCEPTED,
        )
        validate_import_job(import_job.id)

        import_job = ImportJob.objects.get(id=import_job.id)
        validation_report = import_job.validation_report
        assert validation_report.error_rows == 4

    def test_related_media_id_wrong_site(self):
        factories.AudioFactory.create()
        factories.ImageFactory.create()
        factories.VideoFactory.create()

        file_content = get_sample_file(
            "import_job/minimal_media_ids.csv", self.MIMETYPE
        )
        file = factories.FileFactory(content=file_content)
        import_job = factories.ImportJobFactory(
            site=self.site,
            run_as_user=self.user,
            data=file,
            validation_status=JobStatus.ACCEPTED,
        )
        validate_import_job(import_job.id)

        import_job = ImportJob.objects.get(id=import_job.id)
        validation_report = import_job.validation_report
        assert validation_report.error_rows == 4

    def test_related_media_id_wrong_type(self):
        factories.AudioFactory.create(
            site=self.site, id="4764e764-7830-4bea-b30e-4e35cc93b12b"
        )  # video_id
        factories.ImageFactory.create(
            site=self.site, id="7763ae50-1b6e-46bc-bd3a-91037ac736cb"
        )  # audio_id
        factories.VideoFactory.create(
            site=self.site, id="daf8e74f-f20b-4c81-95c2-7dd744277009"
        )  # image_id

        file_content = get_sample_file(
            "import_job/minimal_media_ids.csv", self.MIMETYPE
        )
        file = factories.FileFactory(content=file_content)
        import_job = factories.ImportJobFactory(
            site=self.site,
            run_as_user=self.user,
            data=file,
            validation_status=JobStatus.ACCEPTED,
        )
        validate_import_job(import_job.id)

        import_job = ImportJob.objects.get(id=import_job.id)
        validation_report = import_job.validation_report
        assert validation_report.error_rows == 4

    def test_related_media_id_success_same_site(self):
        audio = factories.AudioFactory.create(id="7763ae50-1b6e-46bc-bd3a-91037ac736cb")
        factories.ImageFactory.create(
            id="daf8e74f-f20b-4c81-95c2-7dd744277009", site=audio.site
        )
        factories.VideoFactory.create(
            id="4764e764-7830-4bea-b30e-4e35cc93b12b", site=audio.site
        )

        file_content = get_sample_file(
            "import_job/minimal_media_ids.csv", self.MIMETYPE
        )
        file = factories.FileFactory(content=file_content)
        import_job = factories.ImportJobFactory(
            site=audio.site,
            run_as_user=self.user,
            data=file,
            validation_status=JobStatus.ACCEPTED,
        )
        validate_import_job(import_job.id)

        import_job = ImportJob.objects.get(id=import_job.id)
        validation_report = import_job.validation_report
        assert validation_report.error_rows == 0
        assert validation_report.new_rows == 4

    def test_related_media_id_success_shared_site(self):
        audio = factories.AudioFactory.create(id="7763ae50-1b6e-46bc-bd3a-91037ac736cb")
        factories.SiteFeatureFactory.create(
            site=audio.site, key="shared_media", is_enabled=True
        )

        image = factories.AudioFactory.create(id="daf8e74f-f20b-4c81-95c2-7dd744277009")
        factories.SiteFeatureFactory.create(
            site=image.site, key="shared_media", is_enabled=True
        )

        video = factories.AudioFactory.create(id="4764e764-7830-4bea-b30e-4e35cc93b12b")
        factories.SiteFeatureFactory.create(
            site=video.site, key="SHARED_MEDIA", is_enabled=True
        )

        file_content = get_sample_file(
            "import_job/minimal_media_ids.csv", self.MIMETYPE
        )
        file = factories.FileFactory(content=file_content)
        import_job = factories.ImportJobFactory(
            site=self.site,
            run_as_user=self.user,
            data=file,
            validation_status=JobStatus.ACCEPTED,
        )
        validate_import_job(import_job.id)

        import_job = ImportJob.objects.get(id=import_job.id)
        validation_report = import_job.validation_report
        assert validation_report.error_rows == 0
        assert validation_report.new_rows == 4

    def test_related_media_id_failed_shared_site(self):
        audio = factories.AudioFactory.create(id="7763ae50-1b6e-46bc-bd3a-91037ac736cb")
        factories.SiteFeatureFactory.create(
            site=audio.site, key="shared_media", is_enabled=False
        )

        image = factories.AudioFactory.create(id="daf8e74f-f20b-4c81-95c2-7dd744277009")
        factories.SiteFeatureFactory.create(
            site=image.site, key="shared_media", is_enabled=False
        )

        video = factories.AudioFactory.create(id="4764e764-7830-4bea-b30e-4e35cc93b12b")
        factories.SiteFeatureFactory.create(
            site=video.site, key="NOT_SHARED_MEDIA", is_enabled=True
        )

        file_content = get_sample_file(
            "import_job/minimal_media_ids.csv", self.MIMETYPE
        )
        file = factories.FileFactory(content=file_content)
        import_job = factories.ImportJobFactory(
            site=self.site,
            run_as_user=self.user,
            data=file,
            validation_status=JobStatus.ACCEPTED,
        )
        validate_import_job(import_job.id)

        import_job = ImportJob.objects.get(id=import_job.id)
        validation_report = import_job.validation_report
        assert validation_report.error_rows == 4
        assert validation_report.new_rows == 0


@pytest.mark.django_db
class TestBulkImport(IgnoreTaskResultsMixin):
    MIMETYPE = "text/csv"
    TASK = confirm_import_job

    def get_valid_task_args(self):
        return (uuid.uuid4(),)

    def setup_method(self):
        self.user = factories.get_superadmin()
        self.site = factories.SiteFactory(visibility=Visibility.PUBLIC)

    def confirm_upload_with_media_files(self, filename):
        file_content = get_sample_file(f"import_job/{filename}", self.MIMETYPE)
        file = factories.FileFactory(content=file_content)
        import_job = factories.ImportJobFactory(
            site=self.site,
            run_as_user=self.user,
            data=file,
            validation_status=JobStatus.COMPLETE,
            status=JobStatus.ACCEPTED,
        )

        factories.PersonFactory.create(name="Test Speaker 1", site=self.site)
        factories.PersonFactory.create(name="Test Speaker 2", site=self.site)
        factories.FileFactory(
            site=self.site,
            content=get_sample_file("sample-audio.mp3", "audio/mpeg"),
            import_job=import_job,
        )
        factories.FileFactory(
            site=self.site,
            content=get_sample_file("import_job/Another audio.mp3", "audio/mpeg"),
            import_job=import_job,
        )
        factories.ImageFileFactory(
            site=self.site,
            content=get_sample_file("sample-image.jpg", "audio/mpeg"),
            import_job=import_job,
        )
        factories.ImageFileFactory(
            site=self.site,
            content=get_sample_file("import_job/Another image.jpg", "audio/mpeg"),
            import_job=import_job,
        )
        factories.VideoFileFactory(
            site=self.site,
            content=get_sample_file("video_example_small.mp4", "video/mp4"),
            import_job=import_job,
        )
        factories.VideoFileFactory(
            site=self.site,
            content=get_sample_file("import_job/Another video.mp4", "video/mp4"),
            import_job=import_job,
        )

        confirm_import_job(import_job.id)
        return import_job

    def test_import_task_logs(self, caplog):
        file_content = get_sample_file("import_job/minimal.csv", self.MIMETYPE)
        file = factories.FileFactory(content=file_content)
        import_job = factories.ImportJobFactory(
            site=self.site,
            run_as_user=self.user,
            data=file,
            validation_status=JobStatus.COMPLETE,
            status=JobStatus.ACCEPTED,
        )

        confirm_import_job(import_job.id)

        assert (
            f"Task started. Additional info: ImportJob id: {import_job.id}, dry-run: False."
            in caplog.text
        )
        assert "Task ended." in caplog.text

    def test_base_case_dictionary_entries(self):
        file_content = get_sample_file("import_job/minimal.csv", self.MIMETYPE)
        file = factories.FileFactory(content=file_content)
        import_job = factories.ImportJobFactory(
            site=self.site,
            run_as_user=self.user,
            data=file,
            validation_status=JobStatus.COMPLETE,
            status=JobStatus.ACCEPTED,
        )

        confirm_import_job(import_job.id)

        # word
        word = DictionaryEntry.objects.filter(title="abc")[0]
        assert word.type == TypeOfDictionaryEntry.WORD
        assert word.created_by == self.user
        assert word.last_modified_by == self.user
        assert word.system_last_modified >= word.last_modified
        assert word.system_last_modified_by == import_job.created_by
        # phrase
        phrase = DictionaryEntry.objects.filter(title="xyz")[0]
        assert phrase.type == TypeOfDictionaryEntry.PHRASE
        assert phrase.created_by == self.user
        assert phrase.last_modified_by == self.user
        assert phrase.system_last_modified >= phrase.last_modified
        assert phrase.system_last_modified_by == import_job.created_by

    def test_all_columns_dictionary_entries(self):
        file_content = get_sample_file(
            "import_job/all_valid_columns.csv", self.MIMETYPE
        )
        file = factories.FileFactory(content=file_content)
        import_job = factories.ImportJobFactory(
            site=self.site,
            run_as_user=self.user,
            data=file,
            validation_status=JobStatus.COMPLETE,
            status=JobStatus.ACCEPTED,
        )

        confirm_import_job(import_job.id)

        # Verifying first entry
        first_entry = DictionaryEntry.objects.filter(title="Word 1")[0]
        assert first_entry.type == TypeOfDictionaryEntry.WORD
        assert first_entry.visibility == Visibility.PUBLIC
        assert first_entry.part_of_speech.title == "Adjective"
        assert first_entry.exclude_from_games is False
        assert first_entry.exclude_from_kids is True
        assert first_entry.translations == [
            "first_translation",
            "second_translation",
            "third_translation",
            "fourth_translation",
            "fifth_translation",
        ]
        assert first_entry.acknowledgements == [
            "first_ack",
            "second_ack",
            "third_ack",
            "fourth_ack",
            "fifth_ack",
        ]
        assert first_entry.notes == [
            "first_note",
            "second_note",
            "third_note",
            "fourth_note",
            "fifth_note",
        ]
        assert first_entry.alternate_spellings == [
            "alt_s_1",
            "alt_s_2",
            "alt_s_3",
            "alt_s_4",
            "alt_s_5",
        ]
        assert first_entry.pronunciations == [
            "first_p",
            "second_p",
            "third_p",
            "fourth_p",
            "fifth_p",
        ]

        categories = list(first_entry.categories.all().values_list("title", flat=True))
        assert "Animals" in categories
        assert "Body" in categories

    def test_default_values(self):
        file_content = get_sample_file("import_job/default_values.csv", self.MIMETYPE)
        file = factories.FileFactory(content=file_content)
        import_job = factories.ImportJobFactory(
            site=self.site,
            run_as_user=self.user,
            data=file,
            validation_status=JobStatus.COMPLETE,
            status=JobStatus.ACCEPTED,
        )
        confirm_import_job(import_job.id)

        # Verifying default type
        empty_type = DictionaryEntry.objects.filter(title="Empty type")[0]
        assert empty_type.type == TypeOfDictionaryEntry.WORD

        # default visibility
        empty_visibility = DictionaryEntry.objects.filter(title="Empty visibility")[0]
        assert empty_visibility.visibility == Visibility.TEAM

        # default audience flags
        empty_games_flag = DictionaryEntry.objects.filter(
            title="Empty include in games"
        )[0]
        assert empty_games_flag.exclude_from_games is False
        empty_kids_flag = DictionaryEntry.objects.filter(
            title="Empty include on kids site"
        )[0]
        assert empty_kids_flag.exclude_from_kids is False

    def test_import_job_failed(self, caplog):
        file = factories.FileFactory(
            content=get_sample_file("import_job/all_valid_columns.csv", self.MIMETYPE)
        )

        # Mock that the task has already completed
        import_job = factories.ImportJobFactory(
            site=self.site,
            run_as_user=self.user,
            data=file,
            validation_status=JobStatus.COMPLETE,
            status=JobStatus.ACCEPTED,
        )

        with patch(
            "backend.tasks.import_job_tasks.process_import_job_data",
            side_effect=Exception("Random exception."),
        ):
            confirm_import_job(import_job.id)

            # Updated import job instance
            import_job = ImportJob.objects.get(id=import_job.id)
            assert import_job.status == JobStatus.FAILED
            assert "Random exception." in caplog.text

    def test_existing_related_entries(self):
        # For entries that are already present in the db
        existing_entry = factories.DictionaryEntryFactory(
            site=self.site, id=UUID("964b2b52-45c3-4c2f-90db-7f34c6599c1c")
        )

        file_content = get_sample_file(
            "import_job/valid_related_entries.csv", self.MIMETYPE
        )
        file = factories.FileFactory(content=file_content)
        import_job = factories.ImportJobFactory(
            site=self.site,
            data=file,
            run_as_user=self.user,
            validation_status=JobStatus.COMPLETE,
            status=JobStatus.ACCEPTED,
        )

        confirm_import_job(import_job.id)

        new_entry = DictionaryEntry.objects.get(title="Word 1")
        related_entry = new_entry.dictionaryentrylink_set.first()

        assert related_entry.from_dictionary_entry.id == new_entry.id
        assert related_entry.to_dictionary_entry.id == existing_entry.id

    def test_multiple_existing_related_entries(self):
        # For entries that are already present in the db
        existing_entry_1 = factories.DictionaryEntryFactory(
            site=self.site, id=UUID("964b2b52-45c3-4c2f-90db-7f34c6599c1c")
        )
        existing_entry_2 = factories.DictionaryEntryFactory(
            site=self.site,
            type=TypeOfDictionaryEntry.PHRASE,
            id=UUID("f93eb512-c0bc-49ac-bbf7-86ac1a9dc89d"),
        )

        file_content = get_sample_file(
            "import_job/valid_related_entries.csv", self.MIMETYPE
        )
        file = factories.FileFactory(content=file_content)
        import_job = factories.ImportJobFactory(
            site=self.site,
            data=file,
            run_as_user=self.user,
            validation_status=JobStatus.COMPLETE,
            status=JobStatus.ACCEPTED,
        )

        confirm_import_job(import_job.id)

        related_entry = DictionaryEntry.objects.get(
            title="Word 2"
        ).dictionaryentrylink_set.values_list("to_dictionary_entry_id", flat=True)
        related_entry_list = list(related_entry)

        assert existing_entry_1.id in related_entry_list
        assert existing_entry_2.id in related_entry_list

    def test_skip_rows_with_erroneous_values(self):
        # If a row has validation errors, skip that row, but import the rest of the file
        file_content = get_sample_file(
            "import_job/invalid_dictionary_entries.csv", self.MIMETYPE
        )
        file = factories.FileFactory(content=file_content)
        import_job = factories.ImportJobFactory(
            site=self.site,
            data=file,
            run_as_user=self.user,
            validation_status=JobStatus.COMPLETE,
        )
        confirm_import_job(import_job.id)

        imported_entries = DictionaryEntry.objects.all()
        assert len(imported_entries) == 1
        assert imported_entries[0].title == "Phrase 1"

    def test_invalid_m2m_entries_not_imported(self):
        # Testing out with categories, but is similar
        # for any m2m relation.

        file_content = get_sample_file(
            "import_job/invalid_m2m.csv", self.MIMETYPE
        )  # 1st row in the file a valid row for control
        file = factories.FileFactory(content=file_content)
        import_job = factories.ImportJobFactory(
            site=self.site,
            run_as_user=self.user,
            data=file,
            validation_status=JobStatus.COMPLETE,
            status=JobStatus.ACCEPTED,
        )

        confirm_import_job(import_job.id)

        dictionary_entries_count = DictionaryEntry.objects.all().count()
        assert dictionary_entries_count == 1
        assert DictionaryEntry.objects.first().title == "Valid m2m"

    def test_import_id_added_to_imported_entries(self):
        file_content = get_sample_file("import_job/minimal.csv", self.MIMETYPE)
        file = factories.FileFactory(content=file_content)
        import_job = factories.ImportJobFactory(
            site=self.site,
            run_as_user=self.user,
            data=file,
            validation_status=JobStatus.COMPLETE,
            status=JobStatus.ACCEPTED,
        )

        confirm_import_job(import_job.id)

        # word
        word = DictionaryEntry.objects.filter(title="abc")[0]
        assert word.import_job == import_job

        # phrase
        phrase = DictionaryEntry.objects.filter(title="xyz")[0]
        assert phrase.import_job == import_job

    @pytest.mark.parametrize(
        "status", [None, JobStatus.STARTED, JobStatus.COMPLETE, JobStatus.FAILED]
    )
    def test_invalid_status(self, status, caplog):
        file_content = get_sample_file("import_job/minimal.csv", self.MIMETYPE)
        file = factories.FileFactory(content=file_content)
        import_job = factories.ImportJobFactory(
            site=self.site, run_as_user=self.user, data=file, status=status
        )

        confirm_import_job(import_job.id)
        import_job = ImportJob.objects.filter(id=import_job.id)[0]
        assert import_job.validation_status == JobStatus.FAILED
        assert (
            f"This job cannot be run due to consistency issues. ImportJob id: {import_job.id}."
            in caplog.text
        )

    @pytest.mark.parametrize(
        "validation_status",
        [None, JobStatus.ACCEPTED, JobStatus.STARTED, JobStatus.FAILED],
    )
    def test_invalid_validation_status(self, validation_status, caplog):
        file_content = get_sample_file("import_job/minimal.csv", self.MIMETYPE)
        file = factories.FileFactory(content=file_content)
        import_job = factories.ImportJobFactory(
            site=self.site,
            run_as_user=self.user,
            data=file,
            status=JobStatus.ACCEPTED,
            validation_status=validation_status,
        )

        confirm_import_job(import_job.id)
        import_job = ImportJob.objects.filter(id=import_job.id)[0]
        assert import_job.validation_status == JobStatus.FAILED
        assert (
            f"Please validate the job before confirming the import. ImportJob id: {import_job.id}."
            in caplog.text
        )

    def test_related_audio(self):
        import_job = self.confirm_upload_with_media_files("related_audio.csv")

        entry_with_audio = DictionaryEntry.objects.get(title="Word 1")
        related_audio = entry_with_audio.related_audio.all()
        assert len(related_audio) == 1

        related_audio = related_audio[0]
        assert "sample-audio.mp3" in related_audio.original.content.name
        assert related_audio.title == "Related Audio"
        assert related_audio.description == "Testing audio upload"
        assert related_audio.acknowledgement == "Test Ack"
        assert related_audio.exclude_from_kids is False
        assert related_audio.exclude_from_games is True
        assert related_audio.system_last_modified >= related_audio.last_modified
        assert related_audio.system_last_modified_by == import_job.created_by

        entry_2 = DictionaryEntry.objects.get(title="Word 2")
        related_audio = entry_2.related_audio.all()
        assert len(related_audio) == 1
        related_audio = related_audio[0]
        assert (
            get_valid_filename("Another audio") in related_audio.original.content.name
        )

    def test_related_images(self):
        import_job = self.confirm_upload_with_media_files("related_images.csv")

        entry_with_image = DictionaryEntry.objects.filter(title="Word 1")[0]
        related_images = entry_with_image.related_images.all()
        assert len(related_images) == 1

        related_image = related_images[0]
        assert "sample-image.jpg" in related_image.original.content.name
        assert related_image.title == "Related Image"
        assert related_image.description == "Testing image upload"
        assert related_image.acknowledgement == "Test Ack"
        assert related_image.exclude_from_kids is False
        assert related_image.system_last_modified >= related_image.last_modified
        assert related_image.system_last_modified_by == import_job.created_by

        entry_2 = DictionaryEntry.objects.get(title="Word 2")
        related_images = entry_2.related_images.all()
        assert len(related_images) == 1
        related_image = related_images[0]
        assert (
            get_valid_filename("Another image") in related_image.original.content.name
        )

    def test_related_videos(self):
        import_job = self.confirm_upload_with_media_files("related_videos.csv")

        entry_with_video = DictionaryEntry.objects.filter(title="Word 1")[0]
        related_videos = entry_with_video.related_videos.all()
        assert len(related_videos) == 1

        related_video = related_videos[0]
        assert "video_example_small.mp4" in related_video.original.content.name
        assert related_video.title == "Related Video"
        assert related_video.description == "Testing video upload"
        assert related_video.acknowledgement == "Test Ack"
        assert related_video.exclude_from_kids is False
        assert related_video.system_last_modified >= related_video.last_modified
        assert related_video.system_last_modified_by == import_job.created_by

        entry_2 = DictionaryEntry.objects.get(title="Word 2")
        related_videos = entry_2.related_videos.all()
        assert len(related_videos) == 1
        related_video = related_videos[0]
        assert (
            get_valid_filename("Another video") in related_video.original.content.name
        )

    def test_media_title_defaults_to_filename(self):
        self.confirm_upload_with_media_files("minimal_media.csv")

        entry_with_audio = DictionaryEntry.objects.filter(title="Word 1")[0]
        related_audio = entry_with_audio.related_audio.all()
        assert related_audio[0].title == "sample-audio.mp3"

        entry_with_image = DictionaryEntry.objects.filter(title="Phrase 1")[0]
        related_image = entry_with_image.related_images.all()
        assert related_image[0].title == "sample-image.jpg"

        entry_with_video = DictionaryEntry.objects.filter(title="Word 2")[0]
        related_video = entry_with_video.related_videos.all()
        assert related_video[0].title == "video_example_small.mp4"

    def test_duplicate_media_filenames(self):
        # If multiple rows have same filenames, only the first media instance will be imported
        # and used. The rest of the media will not be imported and should not give any issues.
        # All the latter entries will use the first imported media file.
        file_content = get_sample_file(
            "import_job/duplicate_media_filenames.csv", self.MIMETYPE
        )
        file = factories.FileFactory(content=file_content)
        import_job = factories.ImportJobFactory(
            site=self.site,
            run_as_user=self.user,
            data=file,
            validation_status=JobStatus.COMPLETE,
            status=JobStatus.ACCEPTED,
        )
        factories.FileFactory(
            site=self.site,
            content=get_sample_file("sample-audio.mp3", "audio/mpeg"),
            import_job=import_job,
        )
        factories.ImageFileFactory(
            site=self.site,
            content=get_sample_file("sample-image.jpg", "image/jpeg"),
            import_job=import_job,
        )
        factories.VideoFileFactory(
            site=self.site,
            content=get_sample_file("video_example_small.mp4", "video/mp4"),
            import_job=import_job,
        )
        factories.PersonFactory.create(name="Test Speaker 1", site=self.site)
        factories.PersonFactory.create(name="Test Speaker 2", site=self.site)

        confirm_import_job(import_job.id)

        entry_1 = DictionaryEntry.objects.filter(title="Word 1")[0]
        related_audio_entry_1 = entry_1.related_audio.first()
        related_image_entry_1 = entry_1.related_images.first()
        related_video_entry_1 = entry_1.related_videos.first()

        entry_2 = DictionaryEntry.objects.filter(title="Phrase 1")[0]
        related_audio_entry_2 = entry_2.related_audio.first()
        related_image_entry_2 = entry_2.related_images.first()
        related_video_entry_2 = entry_2.related_videos.first()

        entry_3 = DictionaryEntry.objects.filter(title="Word 2")[0]
        related_audio_entry_3 = entry_3.related_audio.first()
        related_image_entry_3 = entry_3.related_images.first()
        related_video_entry_3 = entry_3.related_videos.first()

        assert related_audio_entry_1 == related_audio_entry_2 == related_audio_entry_3
        assert related_image_entry_1 == related_image_entry_2 == related_image_entry_3
        assert related_video_entry_1 == related_video_entry_2 == related_video_entry_3

    def test_unused_media_deleted(self):
        file_content = get_sample_file("import_job/minimal_media.csv", self.MIMETYPE)
        file = FileFactory(content=file_content)
        import_job = ImportJobFactory(
            site=self.site,
            run_as_user=self.user,
            data=file,
            validation_status=JobStatus.COMPLETE,
            status=JobStatus.ACCEPTED,
        )

        # Adding media that is referenced in the csv
        audio_in_csv = FileFactory(
            site=self.site,
            content=get_sample_file("sample-audio.mp3", "audio/mpeg"),
            import_job=import_job,
        )

        image_in_csv = ImageFileFactory(
            site=self.site,
            content=get_sample_file("sample-image.jpg", "image/jpeg"),
            import_job=import_job,
        )

        video_in_csv = VideoFileFactory(
            site=self.site,
            content=get_sample_file("video_example_small.mp4", "video/mp4"),
            import_job=import_job,
        )

        # Adding additional media that is not in the csv
        FileFactory(
            site=self.site,
            content=get_sample_file("import_job/Another audio.mp3", "audio/mpeg"),
            import_job=import_job,
        )

        ImageFileFactory(
            site=self.site,
            content=get_sample_file("import_job/Another image.jpg", "image/jpeg"),
            import_job=import_job,
        )

        VideoFileFactory(
            site=self.site,
            content=get_sample_file("import_job/Another video.mp4", "video/mp4"),
            import_job=import_job,
        )

        confirm_import_job(import_job.id)

        images = ImageFile.objects.filter(import_job_id=import_job.id)
        files = File.objects.filter(import_job_id=import_job.id)
        videos = VideoFile.objects.filter(import_job_id=import_job.id)

        # Verifying only media included in csv are present after import job completion
        assert images.count() == 1 and images[0].id == image_in_csv.id
        assert files.count() == 1 and files[0].id == audio_in_csv.id
        assert videos.count() == 1 and videos[0].id == video_in_csv.id

    def test_exception_deleting_unused_media(self, caplog):
        # Simulating a general exception when deleting unused media files

        file_content = get_sample_file("import_job/minimal.csv", self.MIMETYPE)
        file = FileFactory(content=file_content)
        import_job = ImportJobFactory(
            site=self.site,
            run_as_user=self.user,
            data=file,
            status=JobStatus.ACCEPTED,
            validation_status=JobStatus.COMPLETE,
        )

        mock_objects = MagicMock()
        mock_objects.delete.side_effect = Exception("General Exception")
        with patch(
            "backend.tasks.import_job_tasks.File.objects.filter",
            return_value=mock_objects,
        ):
            confirm_import_job(import_job.id)

        assert (
            "An exception occurred while trying to delete unused media files."
            in caplog.text
        )

        updated_import_job = ImportJob.objects.filter(id=import_job.id).first()
        assert updated_import_job.status == JobStatus.COMPLETE<|MERGE_RESOLUTION|>--- conflicted
+++ resolved
@@ -90,8 +90,8 @@
 
     def import_with_missing_media(self):
         file_content = get_sample_file("import_job/minimal_media.csv", self.MIMETYPE)
-        file = FileFactory(content=file_content)
-        import_job = ImportJobFactory(
+        file = factories.FileFactory(content=file_content)
+        import_job = factories.ImportJobFactory(
             site=self.site,
             run_as_user=self.user,
             data=file,
@@ -106,17 +106,17 @@
 
     def add_missing_media_and_validate(self, import_job):
         # Add the media to the db
-        FileFactory(
+        factories.FileFactory(
             site=self.site,
             content=get_sample_file("sample-audio.mp3", "audio/mpeg"),
             import_job=import_job,
         )
-        ImageFileFactory(
+        factories.ImageFileFactory(
             site=self.site,
             content=get_sample_file("sample-image.jpg", "image/jpeg"),
             import_job=import_job,
         )
-        VideoFileFactory(
+        factories.VideoFileFactory(
             site=self.site,
             content=get_sample_file("video_example_small.mp4", "video/mp4"),
             import_job=import_job,
@@ -582,31 +582,10 @@
         assert import_job.failed_rows_csv is None
 
     def test_missing_media(self):
-<<<<<<< HEAD
-        file_content = get_sample_file("import_job/minimal_media.csv", self.MIMETYPE)
-        file = factories.FileFactory(content=file_content)
-        import_job = factories.ImportJobFactory(
-            site=self.site,
-            run_as_user=self.user,
-            data=file,
-            validation_status=JobStatus.ACCEPTED,
-        )
-        validate_import_job(import_job.id)
-
-        # Media should be missing initially
-        import_job = ImportJob.objects.get(id=import_job.id)
-        validation_report = import_job.validation_report
-        error_rows = validation_report.rows.all().order_by("row_number")
-        error_rows_numbers = error_rows.values_list("row_number", flat=True)
-
-        assert validation_report.new_rows == 0
-        assert validation_report.error_rows == 3
-=======
         import_job = self.import_with_missing_media()
         error_rows = import_job.validation_report.rows.all().order_by("row_number")
         error_rows_numbers = error_rows.values_list("row_number", flat=True)
 
->>>>>>> f6fc4440
         assert list(error_rows_numbers) == [1, 2, 3]
 
         assert (
@@ -623,20 +602,8 @@
         )
 
     def test_all_media_present(self):
-<<<<<<< HEAD
-        file_content = get_sample_file("import_job/minimal_media.csv", self.MIMETYPE)
-        file = factories.FileFactory(content=file_content)
-        import_job = factories.ImportJobFactory(
-            site=self.site,
-            run_as_user=self.user,
-            data=file,
-            validation_status=JobStatus.ACCEPTED,
-        )
-        validate_import_job(import_job.id)
-=======
         # Start with a validated import job that has missing media
         import_job = self.import_with_missing_media()
->>>>>>> f6fc4440
 
         self.add_missing_media_and_validate(import_job)
 
@@ -656,18 +623,13 @@
         import_job_csv = File.objects.filter(id=failed_rows_csv_id)
         assert len(import_job_csv) == 0
 
-<<<<<<< HEAD
-        # Adding media to db
-        factories.FileFactory(
-=======
     def test_failed_rows_csv_deleted_and_replaced(self):
         # Start with a validated import job that has missing media
         import_job = self.import_with_missing_media()
         first_failed_rows_csv_id = import_job.failed_rows_csv.id
 
         # Add some of the media to the db
-        FileFactory(
->>>>>>> f6fc4440
+        factories.FileFactory(
             site=self.site,
             content=get_sample_file("sample-audio.mp3", "audio/mpeg"),
             import_job=import_job,
@@ -677,14 +639,6 @@
             content=get_sample_file("sample-image.jpg", "image/jpeg"),
             import_job=import_job,
         )
-<<<<<<< HEAD
-        factories.VideoFileFactory(
-            site=self.site,
-            content=get_sample_file("video_example_small.mp4", "video/mp4"),
-            import_job=import_job,
-        )
-=======
->>>>>>> f6fc4440
 
         # Validating again
         import_job.validation_status = JobStatus.ACCEPTED
@@ -1513,8 +1467,8 @@
 
     def test_unused_media_deleted(self):
         file_content = get_sample_file("import_job/minimal_media.csv", self.MIMETYPE)
-        file = FileFactory(content=file_content)
-        import_job = ImportJobFactory(
+        file = factories.FileFactory(content=file_content)
+        import_job = factories.ImportJobFactory(
             site=self.site,
             run_as_user=self.user,
             data=file,
@@ -1523,38 +1477,38 @@
         )
 
         # Adding media that is referenced in the csv
-        audio_in_csv = FileFactory(
+        audio_in_csv = factories.FileFactory(
             site=self.site,
             content=get_sample_file("sample-audio.mp3", "audio/mpeg"),
             import_job=import_job,
         )
 
-        image_in_csv = ImageFileFactory(
+        image_in_csv = factories.ImageFileFactory(
             site=self.site,
             content=get_sample_file("sample-image.jpg", "image/jpeg"),
             import_job=import_job,
         )
 
-        video_in_csv = VideoFileFactory(
+        video_in_csv = factories.VideoFileFactory(
             site=self.site,
             content=get_sample_file("video_example_small.mp4", "video/mp4"),
             import_job=import_job,
         )
 
         # Adding additional media that is not in the csv
-        FileFactory(
+        factories.FileFactory(
             site=self.site,
             content=get_sample_file("import_job/Another audio.mp3", "audio/mpeg"),
             import_job=import_job,
         )
 
-        ImageFileFactory(
+        factories.ImageFileFactory(
             site=self.site,
             content=get_sample_file("import_job/Another image.jpg", "image/jpeg"),
             import_job=import_job,
         )
 
-        VideoFileFactory(
+        factories.VideoFileFactory(
             site=self.site,
             content=get_sample_file("import_job/Another video.mp4", "video/mp4"),
             import_job=import_job,
@@ -1575,8 +1529,8 @@
         # Simulating a general exception when deleting unused media files
 
         file_content = get_sample_file("import_job/minimal.csv", self.MIMETYPE)
-        file = FileFactory(content=file_content)
-        import_job = ImportJobFactory(
+        file = factories.FileFactory(content=file_content)
+        import_job = factories.ImportJobFactory(
             site=self.site,
             run_as_user=self.user,
             data=file,
