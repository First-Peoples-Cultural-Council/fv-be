--- conflicted
+++ resolved
@@ -1,7 +1,3 @@
-<<<<<<< HEAD
-# fv-be
-New and improved backend for FirstVoices
-=======
 # FirstVoices Backend
 
 Backend for the FirstVoices application
@@ -259,5 +255,4 @@
 ## Useful Local URLs On Startup
 - Admin panel (login using a superuser account as explained in the [Setting Up Your Users](#setting-up-your-users) section): `localhost:8000/admin`
 - Base API list: `localhost:8000/api/2.0/`
-- Model API list view for any model type: `localhost:8000/api/2.0/<model type here>` for example to get a list of sites models go to `localhost:8000/api/2.0/sites`
->>>>>>> 68a6d822
+- Model API list view for any model type: `localhost:8000/api/2.0/<model type here>` for example to get a list of sites models go to `localhost:8000/api/2.0/sites`