# FirstVoices Backend

Backend for the FirstVoices application

[![Built with Cookiecutter Django](https://img.shields.io/badge/built%20with-Cookiecutter%20Django-ff69b4.svg?logo=cookiecutter)](https://github.com/cookiecutter/cookiecutter-django/)
[![Black code style](https://img.shields.io/badge/code%20style-black-000000.svg)](https://github.com/ambv/black)
[![Quality Gate Status](https://sonarcloud.io/api/project_badges/measure?project=First-Peoples-Cultural-Council_fv-be&metric=alert_status)](https://sonarcloud.io/summary/new_code?id=First-Peoples-Cultural-Council_fv-be)

License: Apache Software License 2.0

___

## Developer setup

1. Clone the repo: `git clone https://github.com/First-Peoples-Cultural-Council/fv-be.git`
2. Install prereqs:
    - [Python 3.10+](python.org)
        - (Recommended: [pyenv](https://github.com/pyenv/pyenv) to install and manage current Python versions)
    - [PostgreSQL](https://www.postgresql.org/)
        - Recommended Mac installation: Using Homebrew
            - `brew update`
            - `brew install postgresql`
            - `brew services start postgresql` to start the service and autostart on system startup.
            - `brew services stop postgresql` to stop the service.
        - For other operating systems
          see [the official installation docs](https://www.postgresql.org/docs/current/installation.html).
3. (Recommended) Create and activate a virtual environment in the root of the project
    - (Recommended [venv](https://docs.python.org/3/library/venv.html) or [direnv](https://direnv.net/))
    - If using [venv](https://docs.python.org/3/library/venv.html)
        - python -m venv <name for your venv>
        - `source <name for your venv>/bin/activate`
    - If using [direnv](https://direnv.net/)
        - Install direnv as explained in the [official installation docs](https://direnv.net/docs/installation.html).
        - Create a .envrc file in the root project directory
        - Add environment variables to the .envrc file and they will be loaded into your environment whenever you
          navigate your terminal to the root directory and any child directories.
4. Install requirements
<<<<<<< HEAD
    - `pip install -r requirements/local.txt`
=======
   - `pip install -r requirements.debug.txt`
>>>>>>> b0f6ede4
5. Install pre-commit hooks
    - `pre-commit install`
6. Create a database in postgres, and note the name
    - `createdb --username=postgres <db name>`
7. Configure environment variables. Required variables are:
<<<<<<< HEAD
    - `DB_DATABASE`: `<db name>` when you created the database
    - `DB_USERNAME`: the database admin username (usually `postgres`)
    - `DB_PASSWORD`: the password for your database (can be blank if you have not set a password)
    - `DB_HOST`: the host address your database is running on (ususally `127.0.0.1` if running locally)
    - `DB_PORT`: the port your database is running on (defaults to `5432` if you haven't changed it)
    - `DJANGO_SUPERUSER_USERNAME`: a username for the app superuser account (used to access the admin panel and all
      APIs).
    - `DJANGO_SUPERUSER_PASSWORD`: a password for the app superuser account.
    - (optional) `DJANGO_SUPERUSER_EMAIL`: an email for the app superuser account.
    - If using [venv](https://docs.python.org/3/library/venv.html)
        - You can add `export <variable name>=<variable value>` to the `<name for your venv>/bin/activate` file.
    - If using [direnv](https://direnv.net/)
        - You can add `export <variable name>=<variable value>` to the `.envrc` file in the root of you project.
8. Apply migration
    - Navigate to the `src` directory: `cd src`
    - From the `src` directory: `python manage.py migrate`
9. Run the server and set it to automatically refresh on changes
    - Navigate to the `src` directory if you aren't already there: `cd src`
    - `npm install`
    - `npm run dev`
10. (Optional) To load data from fixtures, use the following command (from inside the src directory) and replace the
    fixture_name with fixtures available.
    - `python manage.py loaddata fixture_name`
    - Fixtures available:
        - `partsOfSpeech_initial.json`
        - `default_g2p_config.json`
=======
   - `DB_DATABASE`: `<db name>` when you created the database
   - `DB_USERNAME`: the database admin username (usually `postgres`)
   - `DB_PASSWORD`: the password for your database (can be blank if you have not set a password)
   - `DB_HOST`: the host address your database is running on (ususally `127.0.0.1` if running locally)
   - `DB_PORT`: the port your database is running on (defaults to `5432` if you haven't changed it)
   - `DJANGO_SUPERUSER_EMAIL`: an email for the app superuser account (used to log in to the admin panel).
   - `DJANGO_SUPERUSER_USERNAME`: a username for the app superuser account.
   - `DJANGO_SUPERUSER_PASSWORD`: a password for the app superuser account.
   - If using [venv](https://docs.python.org/3/library/venv.html)
     - You can add `export <variable name>=<variable value>` to the `<name for your venv>/bin/activate` file.
   - If using [direnv](https://direnv.net/)
     - You can add `export <variable name>=<variable value>` to the `.envrc` file in the root of you project.
8. Apply migration
   - Navigate to the `firstvoices` directory: `cd firstvoices`
   - From the `firstvoices` directory: `python manage.py migrate`
9. Start the server
   - Navigate to the `firstvoices` directory if you aren't already there: `cd firstvoices`
   - `python manage.py runserver`
10. (Optional) To load data from fixtures, use the following command (from inside the `firstvoices` directory) and replace `<fixture_name>` with fixtures available.
    - `python manage.py loaddata <fixture_name>`
    - Fixtures available:
      - Default fixtures which are automatically loaded in migrations:
        - `appjson-defaults.json`
        - `default_g2p_config.json`
        - `partsOfSpeech_initial.json`
      - Other:
        - None
>>>>>>> b0f6ede4

___

## IDE Linting and Formatting (Recommended)

These instruction include the steps needed to set up your local IDE so that you will get warnings if any changes are not
up to the linting and formatting standards.
The pre-commit hooks will ensure that your code changes are up to these standards, but setting up the following in your
IDE will help to catch any issues earlier.

**(Recommended before staging and committing files with git):** The entire suite of pre-commit hooks can be run manually
by running the following commands from the root project directory:

On all files in the project, including any unstaged files:

```
pre-commit run -a
```

On all files that are staged with git:

```
pre-commit run
```

On individual files:

```
pre-commit run --files <filepath>
```

### Flake8

Flake8 is a Python wrapper which combines several linting tools into one. More details about Flake8 can be found
on [the official Flake8 GitHub page](https://github.com/PyCQA/flake8).

The Flake8 pre-commit hook can be executed on all files with the following command:

```
pre-commit run flake8 -a
```

#### PyCharm Setup

The following steps will enable automatic Flake8 checks during editing. General PyCharm instructions can be found in
the [File Watchers](https://www.jetbrains.com/help/pycharm/tutorial-file-watchers-in-product.html)
and [Inspections](https://www.jetbrains.com/help/pycharm/inspections-settings.html) documentation.

1. Find the location of your Flake8 installation: `which flake8`
2. Install and enable the [File Watchers](https://plugins.jetbrains.com/plugin/7177-file-watchers) plugin in PyCharm if
   it isn't already.
3. Go to Settings -> Tools -> File Watchers and add a new custom file watcher with the following values:
    - File type: `Python`
    - Scope: `Project Files`
    - Program: The path to your Flake8 installation. You can set this to `$PyInterpreterDirectory$/flake8` if you are
      using a Python interpreter within a virtual environment.
    - Arguments: `$FileDir$/$FileName$`
    - Working directory: `$Projectpath$`
    - Check `Auto-save edited files to trigger the watcher` to run the checks any time a file is changed. If unchecked
      the linting will trigger on a `File -> Save All`.
    - Check `Trigger the watcher on external changes` to run the watcher on any changes made to the files outside of
      PyCharm.
    - Show console: `On error`
    - Output filters: `$FILE_PATH$:$LINE$:$COLUMN$:$MESSAGE$`
4. Go to Settings -> Editor -> Inspections, expand the `File Watchers` dropdown and ensure the box
   beside `File watcher problems` is checked.
    - Optionally, set the severity to a higher level such as `Warning` or `Error`.

#### VSCode Setup

The following steps will enable automatic Flake8 checks during editing. General VSCode linting instructions can be found
in the [linting documentation](https://code.visualstudio.com/docs/python/linting).

1. Enable linting in VSCode:
    - Open the command palette `command-p on Mac or control-shift-p on Windows`
    - Select the `> Python: Select Linter` command and then select `flake8` to enable flake8 linting.
2. Install the flake8 linting extension if prompted by clicking the prompt that appears in the bottom right corner after
   step 1.
3. Set the linter to run on file save:
    - Open the command palette `command-p on Mac or control-shift-p on Windows`
    - Open the settings UI `> Preferences: Open settings (UI)`
    - Search for `lintOnSave` and check the box
    - (Optional): In the same settings UI search for `autoSave` and set it to `afterDelay` to automatically save files
      after a set delay (default is 1000ms).
4. Flake8 issues will now be highlighted in the code and displayed in the problems panel which can be opened
   with `shift-command-m on Mac or control-shift-m on Windows`

### Other Tools

The following tools are included in the pre-commit hooks and can be run individually if needed.

#### [Black](https://github.com/psf/black): A Python code formatter that will ensure a consistent style throughout the code base.

```
pre-commit run black -a
```

#### [pyupgrade](https://github.com/asottile/pyupgrade): A tool to automatically upgrade old Python syntax to newer versions.

```
pre-commit run pyupgrade -a
```

#### [isort](https://github.com/PyCQA/isort): A utility to automatically sort and organize Python imports.

```
pre-commit run trailing-whitespace -a
```

#### [Trailing Whitespace](https://github.com/pre-commit/pre-commit-hooks#trailing-whitespace): Trims trailing whitespace from the ends of lines.

```
pre-commit run trailing-whitespace -a
```

#### [end-of-file-fixer](https://github.com/pre-commit/pre-commit-hooks#end-of-file-fixer): Ensures files end with a newline character.

```
pre-commit run end-of-file-fixer -a
```

#### [check-yaml](https://github.com/pre-commit/pre-commit-hooks#check-yaml): Verifies YAML files for syntax correctness.

```
pre-commit run check-yaml -a
```

---

<<<<<<< HEAD
## Configuration Settings

A list of configuration settings and the environment variables that can be set to override the settings specified in the
config files can be seen in
the [Cookiecutter Django settings docs](http://cookiecutter-django.readthedocs.io/en/latest/settings.html).

---

=======
>>>>>>> b0f6ede4
## Basic Commands

### Setting Up Your Users

<<<<<<< HEAD
- To create a **superuser account**, with the environment variables you may have set earlier, use this command:
  ```
  cd src
  python manage.py createsuperuser --noinput
  ```
  or if you want to supply the username and password manually:
  ```
  cd src
  python manage.py createsuperuser
  ```
=======
-   To create a **superuser account**, with the environment variables you may have set earlier, use this command:
    ```
    cd firstvoices
    python manage.py createsuperuser --noinput
    ```
    or if you want to supply the username and password manually:
    ```
    cd firstvoices
    python manage.py createsuperuser
    ```
>>>>>>> b0f6ede4

- Normal users can be created using the admin panel, which can be accessed using the URL listed in
  the [Useful Local URLs on Startup](#useful-local-urls-on-startup) section. The admin panel can only be accessed when
  logged in as a superuser or staff user.

For convenience, you can keep your normal user logged in on Chrome and your superuser logged in on Firefox (or similar),
so that you can see how the site behaves for both kinds of users.

### Local Database Cleanup Script

For local development, a script has been created which will do the following:

- Drops any existing databases named `fv_be`
- Creates a fresh `fv_be` database
- Makes fresh migrations
- Runs the migrations (the migrations add the default fixtures)
- Creates a superuser using the following arguments:
<<<<<<< HEAD
    - `-u <username> or --username <username>` to specify the username
    - `-p <password> or --password <password>` to specify the password
    - `-e <email> or --email <email>` to specify an optional email (a default will be used if not supplied)
- If no arguments are supplied the script will create a superuser using the following environment variables if they are
  set (as specified in the [Developer Setup Section](#developer-setup)):
    - `DJANGO_SUPERUSER_USERNAME` to specify the username
    - `DJANGO_SUPERUSER_PASSWORD` to specify the password
    - `DJANGO_SUPERUSER_EMAIL` to specify an optional email
=======
  - `-u <username> or --username <username>` to specify the username
  - `-p <password> or --password <password>` to specify the password
  - `-e <email> or --email <email>` to specify an optional email (a default will be used, `admin@example.com`, if not supplied)
- If no arguments are supplied the script will create a superuser using the following environment variables if they are set (as specified in the [Developer Setup Section](#developer-setup)):
  - `DJANGO_SUPERUSER_USERNAME` to specify the username
  - `DJANGO_SUPERUSER_PASSWORD` to specify the password
  - `DJANGO_SUPERUSER_EMAIL` to specify an email
>>>>>>> b0f6ede4
- If no environment variables are set and no arguments are found then the script will fail to create a superuser.

You may need to give the script executable permission on your machine by running the following command:

```
chmod +x firstvoices/reset-local-database.sh
```

An example command to run the script might look like the following:

```
./firstvoices/reset-local-database.sh -u admin -p admin -e admin@example.com
```

or if you have already set the environment variables locally:

```
./firstvoices/reset-local-database.sh
```

### Setting Up Custom Order/Confusable Cleaning for Dictionary Entries

To set up custom order/confusable cleaning locally, you will need to do the following:
<<<<<<< HEAD

- Load the `default_g2p_config.json` fixture
=======
- Load the `default_g2p_config.json` fixture if it isn't already (it should get loaded during migrations).
>>>>>>> b0f6ede4
- Create `Character` models that correspond with the characters you will use in a site's alphabet.
    - Base characters are required, ignorables and variants are optional.
- Create an `AlphabetMapper` class with an appropriate input to canonical mapping that defines confusables.
    - For
      example: ```[{"in": "á", "out": "a"}, {"in": "ᐱ", "out": "A"}, {"in": "Á", "out": "A"}, {"in": "c̣", "out": "c"}, {"in": "C̣", "out": "C"}, {"in": "ȼh", "out": "ch"}, {"in": "Ȼh", "out": "Ch"}]```
    - Check [g2p documentation](https://github.com/roedoejet/g2p) for more detailed mapping options.

<<<<<<< HEAD
### Type checks

Running type checks with mypy:

- navigate to the `src` directory:

```
cd src
```

- run the checks:

```
mypy firstvoices
```
=======
>>>>>>> b0f6ede4

### Test coverage

To run the tests, check your test coverage, and generate an HTML coverage report:
<<<<<<< HEAD

- navigate to the `src` directory:

=======
- navigate to the `firstvoices` directory:
>>>>>>> b0f6ede4
```
cd firstvoices
```

- Run the tests with coverage, generate an html results page, and open the results in a browser:

```
coverage run -m pytest
coverage html
open htmlcov/index.html
```

### Running tests with pytest
<<<<<<< HEAD

From the `src` project directory:

=======
From the `firstvoices` project directory:
>>>>>>> b0f6ede4
- Run all tests:

```
pytest
```

- Run a set of tests in a directory:

```
pytest <path to directory>
```

- Run a single file:

```
pytest <path to file>
```

- Run a single test:

```
pytest <path to file containing test> -k '<name of single test>'
```

- Reset the test database:

```
python manage.py reset_db -D test_fv_be
```

## Docker

The local docker-compose file sets up ancillary tools to support async task execution via celery, as well as a local
ElasticSearch instance for testing.

To run just `docker-compose up`. The default values in `settings.py` will fall back to appropriate values.

If you prefer to run your own instances of `RabbitMQ`, `ElasticSearch`, or `Redis`, set the following environment vars (
docker-compatible defaults shown):

- `CELERY_BROKER_URL`=`"amqp://rabbitmq:rabbitmq@localhost:5672//fv"`
- `CELERY_RESULT_BACKEND`=`"redis://localhost/0"`
- `ELASTICSEARCH_HOST`=`"localhost"`
- `ELASTICSEARCH_PRIMARY_INDEX`=`"fv"`

## Celery

For async and periodic tasks to successfully execute, a worker process must be running. In another terminal, with the
virtual environment setup, execute `celery -A firstvoices worker -B` in the `./firstvoices` directory

## Useful Local URLs On Startup
<<<<<<< HEAD

- Admin panel (login using a superuser account as explained in the [Setting Up Your Users](#setting-up-your-users)
  section): `localhost:8000/admin`
- Base API list: `localhost:8000/api/2.0/`
- Model API list view for any model type: `localhost:8000/api/2.0/<model type here>` for example to get a list of sites
  models go to `localhost:8000/api/2.0/sites`
=======
- Admin panel (login using a superuser account as explained in the [Setting Up Your Users](#setting-up-your-users) section): `localhost:8000/admin`
- Base API list: `localhost:8000/api/1.0/`
- API docs page: `localhost:8000/api/docs/`
- Sites Model API list view: `localhost:8000/api/1.0/sites` for example to get a list of sites models go to `localhost:8000/api/1.0/sites/`
- Sites Model API detail view: `localhost:8000/api/1.0/sites/<site-slug>/` for example to get a detail view for a test site that you have created go to `localhost:8000/api/1.0/sites/test-site/`
- Model API list view for a specific model type: `localhost:8000/api/1.0/sites/<site-slug>/<model type here>/` for example to get a list of dictionary models for a test site that you have created go to `localhost:8000/api/1.0/sites/test-site/dictionary/`
- Model API detail view for a specific model of a type: `localhost:8000/api/1.0/sites/<site-slug>/<model type here>/<id>/` for example to get a detail view for a dictionary entry under a test site you have created go to `localhost:8000/api/1.0/sites/test-site/dictionary/983dc8d7-0878-4b2f-8c74-f9e10ec2e6fc/`
>>>>>>> b0f6ede4
<|MERGE_RESOLUTION|>--- conflicted
+++ resolved
@@ -35,44 +35,12 @@
         - Add environment variables to the .envrc file and they will be loaded into your environment whenever you
           navigate your terminal to the root directory and any child directories.
 4. Install requirements
-<<<<<<< HEAD
-    - `pip install -r requirements/local.txt`
-=======
    - `pip install -r requirements.debug.txt`
->>>>>>> b0f6ede4
 5. Install pre-commit hooks
     - `pre-commit install`
 6. Create a database in postgres, and note the name
     - `createdb --username=postgres <db name>`
 7. Configure environment variables. Required variables are:
-<<<<<<< HEAD
-    - `DB_DATABASE`: `<db name>` when you created the database
-    - `DB_USERNAME`: the database admin username (usually `postgres`)
-    - `DB_PASSWORD`: the password for your database (can be blank if you have not set a password)
-    - `DB_HOST`: the host address your database is running on (ususally `127.0.0.1` if running locally)
-    - `DB_PORT`: the port your database is running on (defaults to `5432` if you haven't changed it)
-    - `DJANGO_SUPERUSER_USERNAME`: a username for the app superuser account (used to access the admin panel and all
-      APIs).
-    - `DJANGO_SUPERUSER_PASSWORD`: a password for the app superuser account.
-    - (optional) `DJANGO_SUPERUSER_EMAIL`: an email for the app superuser account.
-    - If using [venv](https://docs.python.org/3/library/venv.html)
-        - You can add `export <variable name>=<variable value>` to the `<name for your venv>/bin/activate` file.
-    - If using [direnv](https://direnv.net/)
-        - You can add `export <variable name>=<variable value>` to the `.envrc` file in the root of you project.
-8. Apply migration
-    - Navigate to the `src` directory: `cd src`
-    - From the `src` directory: `python manage.py migrate`
-9. Run the server and set it to automatically refresh on changes
-    - Navigate to the `src` directory if you aren't already there: `cd src`
-    - `npm install`
-    - `npm run dev`
-10. (Optional) To load data from fixtures, use the following command (from inside the src directory) and replace the
-    fixture_name with fixtures available.
-    - `python manage.py loaddata fixture_name`
-    - Fixtures available:
-        - `partsOfSpeech_initial.json`
-        - `default_g2p_config.json`
-=======
    - `DB_DATABASE`: `<db name>` when you created the database
    - `DB_USERNAME`: the database admin username (usually `postgres`)
    - `DB_PASSWORD`: the password for your database (can be blank if you have not set a password)
@@ -100,8 +68,6 @@
         - `partsOfSpeech_initial.json`
       - Other:
         - None
->>>>>>> b0f6ede4
-
 ___
 
 ## IDE Linting and Formatting (Recommended)
@@ -230,7 +196,6 @@
 
 ---
 
-<<<<<<< HEAD
 ## Configuration Settings
 
 A list of configuration settings and the environment variables that can be set to override the settings specified in the
@@ -239,24 +204,10 @@
 
 ---
 
-=======
->>>>>>> b0f6ede4
 ## Basic Commands
 
 ### Setting Up Your Users
 
-<<<<<<< HEAD
-- To create a **superuser account**, with the environment variables you may have set earlier, use this command:
-  ```
-  cd src
-  python manage.py createsuperuser --noinput
-  ```
-  or if you want to supply the username and password manually:
-  ```
-  cd src
-  python manage.py createsuperuser
-  ```
-=======
 -   To create a **superuser account**, with the environment variables you may have set earlier, use this command:
     ```
     cd firstvoices
@@ -267,7 +218,6 @@
     cd firstvoices
     python manage.py createsuperuser
     ```
->>>>>>> b0f6ede4
 
 - Normal users can be created using the admin panel, which can be accessed using the URL listed in
   the [Useful Local URLs on Startup](#useful-local-urls-on-startup) section. The admin panel can only be accessed when
@@ -285,16 +235,6 @@
 - Makes fresh migrations
 - Runs the migrations (the migrations add the default fixtures)
 - Creates a superuser using the following arguments:
-<<<<<<< HEAD
-    - `-u <username> or --username <username>` to specify the username
-    - `-p <password> or --password <password>` to specify the password
-    - `-e <email> or --email <email>` to specify an optional email (a default will be used if not supplied)
-- If no arguments are supplied the script will create a superuser using the following environment variables if they are
-  set (as specified in the [Developer Setup Section](#developer-setup)):
-    - `DJANGO_SUPERUSER_USERNAME` to specify the username
-    - `DJANGO_SUPERUSER_PASSWORD` to specify the password
-    - `DJANGO_SUPERUSER_EMAIL` to specify an optional email
-=======
   - `-u <username> or --username <username>` to specify the username
   - `-p <password> or --password <password>` to specify the password
   - `-e <email> or --email <email>` to specify an optional email (a default will be used, `admin@example.com`, if not supplied)
@@ -302,7 +242,6 @@
   - `DJANGO_SUPERUSER_USERNAME` to specify the username
   - `DJANGO_SUPERUSER_PASSWORD` to specify the password
   - `DJANGO_SUPERUSER_EMAIL` to specify an email
->>>>>>> b0f6ede4
 - If no environment variables are set and no arguments are found then the script will fail to create a superuser.
 
 You may need to give the script executable permission on your machine by running the following command:
@@ -326,12 +265,7 @@
 ### Setting Up Custom Order/Confusable Cleaning for Dictionary Entries
 
 To set up custom order/confusable cleaning locally, you will need to do the following:
-<<<<<<< HEAD
-
-- Load the `default_g2p_config.json` fixture
-=======
 - Load the `default_g2p_config.json` fixture if it isn't already (it should get loaded during migrations).
->>>>>>> b0f6ede4
 - Create `Character` models that correspond with the characters you will use in a site's alphabet.
     - Base characters are required, ignorables and variants are optional.
 - Create an `AlphabetMapper` class with an appropriate input to canonical mapping that defines confusables.
@@ -339,35 +273,12 @@
       example: ```[{"in": "á", "out": "a"}, {"in": "ᐱ", "out": "A"}, {"in": "Á", "out": "A"}, {"in": "c̣", "out": "c"}, {"in": "C̣", "out": "C"}, {"in": "ȼh", "out": "ch"}, {"in": "Ȼh", "out": "Ch"}]```
     - Check [g2p documentation](https://github.com/roedoejet/g2p) for more detailed mapping options.
 
-<<<<<<< HEAD
-### Type checks
-
-Running type checks with mypy:
-
-- navigate to the `src` directory:
-
-```
-cd src
-```
-
-- run the checks:
-
-```
-mypy firstvoices
-```
-=======
->>>>>>> b0f6ede4
-
 ### Test coverage
 
 To run the tests, check your test coverage, and generate an HTML coverage report:
-<<<<<<< HEAD
-
-- navigate to the `src` directory:
-
-=======
+
 - navigate to the `firstvoices` directory:
->>>>>>> b0f6ede4
+
 ```
 cd firstvoices
 ```
@@ -381,13 +292,9 @@
 ```
 
 ### Running tests with pytest
-<<<<<<< HEAD
-
-From the `src` project directory:
-
-=======
+
 From the `firstvoices` project directory:
->>>>>>> b0f6ede4
+
 - Run all tests:
 
 ```
@@ -439,19 +346,10 @@
 virtual environment setup, execute `celery -A firstvoices worker -B` in the `./firstvoices` directory
 
 ## Useful Local URLs On Startup
-<<<<<<< HEAD
-
-- Admin panel (login using a superuser account as explained in the [Setting Up Your Users](#setting-up-your-users)
-  section): `localhost:8000/admin`
-- Base API list: `localhost:8000/api/2.0/`
-- Model API list view for any model type: `localhost:8000/api/2.0/<model type here>` for example to get a list of sites
-  models go to `localhost:8000/api/2.0/sites`
-=======
 - Admin panel (login using a superuser account as explained in the [Setting Up Your Users](#setting-up-your-users) section): `localhost:8000/admin`
 - Base API list: `localhost:8000/api/1.0/`
 - API docs page: `localhost:8000/api/docs/`
 - Sites Model API list view: `localhost:8000/api/1.0/sites` for example to get a list of sites models go to `localhost:8000/api/1.0/sites/`
 - Sites Model API detail view: `localhost:8000/api/1.0/sites/<site-slug>/` for example to get a detail view for a test site that you have created go to `localhost:8000/api/1.0/sites/test-site/`
 - Model API list view for a specific model type: `localhost:8000/api/1.0/sites/<site-slug>/<model type here>/` for example to get a list of dictionary models for a test site that you have created go to `localhost:8000/api/1.0/sites/test-site/dictionary/`
-- Model API detail view for a specific model of a type: `localhost:8000/api/1.0/sites/<site-slug>/<model type here>/<id>/` for example to get a detail view for a dictionary entry under a test site you have created go to `localhost:8000/api/1.0/sites/test-site/dictionary/983dc8d7-0878-4b2f-8c74-f9e10ec2e6fc/`
->>>>>>> b0f6ede4
+- Model API detail view for a specific model of a type: `localhost:8000/api/1.0/sites/<site-slug>/<model type here>/<id>/` for example to get a detail view for a dictionary entry under a test site you have created go to `localhost:8000/api/1.0/sites/test-site/dictionary/983dc8d7-0878-4b2f-8c74-f9e10ec2e6fc/`