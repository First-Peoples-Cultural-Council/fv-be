--- conflicted
+++ resolved
@@ -18,16 +18,13 @@
 from fv_be.app.models.sites import Site
 
 from .base_admin import BaseAdmin
-<<<<<<< HEAD
 from .sites_admin import MembershipInline, SiteFeatureInline, SiteMenuInline
-=======
 from .characters_admin import (
     CharacterInline,
     CharacterVariantInline,
     IgnoredCharacterInline,
 )
 from .sites_admin import MembershipInline, SiteFeatureInline
->>>>>>> 0669b62b
 
 dictionary_models = [
     DictionaryNote,
